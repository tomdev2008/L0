#/bin/bash
<<<<<<< HEAD
killall lcnd
for i in 1 2 3 4 #5
=======

# kill all lcnd and vm
ps x | grep lcnd | awk '{print $1}' | xargs kill

# start lcnd
for i in 1 2 3 4
>>>>>>> 242b2f16
do
	mkdir -p nohup
 	./bin/lcnd --config=$i.yaml > nohup/$i.file 2>&1 &
	#./bin/lcnd --config=l0-ca-handshake/000${i}_abc/000${i}_abc.yaml &
done<|MERGE_RESOLUTION|>--- conflicted
+++ resolved
@@ -1,15 +1,10 @@
 #/bin/bash
-<<<<<<< HEAD
-killall lcnd
-for i in 1 2 3 4 #5
-=======
 
 # kill all lcnd and vm
 ps x | grep lcnd | awk '{print $1}' | xargs kill
 
 # start lcnd
-for i in 1 2 3 4
->>>>>>> 242b2f16
+for i in 1 2 3 4 5
 do
 	mkdir -p nohup
  	./bin/lcnd --config=$i.yaml > nohup/$i.file 2>&1 &
