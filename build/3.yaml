--- conflicted
+++ resolved
@@ -46,7 +46,6 @@
     nullRequest: 5s    
     bufferSize: 100    
     maxConcurrentNumFrom: 10
-<<<<<<< HEAD
     maxConcurrentNumTo: 10
 
 # vm
@@ -80,6 +79,3 @@
 
   luaVMExeFilePath: "bin/luavm"
   jsVMExeFilePath: "bin/jsvm"
-=======
-    maxConcurrentNumTo: 10
->>>>>>> 24c9e7e5
