// Copyright (C) 2017, Beijing Bochen Technology Co.,Ltd.  All rights reserved.
//
// This file is part of L0
//
// The L0 is free software: you can redistribute it and/or modify
// it under the terms of the GNU General Public License as published by
// the Free Software Foundation, either version 3 of the License, or
// (at your option) any later version.
//
// The L0 is distributed in the hope that it will be useful,
// but WITHOUT ANY WARRANTY; without even the implied warranty of
// MERCHANTABILITY or FITNESS FOR A PARTICULAR PURPOSE.  See the
//
// GNU General Public License for more details.
//
// You should have received a copy of the GNU General Public License
// along with this program.  If not, see <http://www.gnu.org/licenses/>.

package ledger

import (
	"bytes"
	"encoding/json"
	"io/ioutil"
	"math/big"
	"path/filepath"

	"fmt"

	"errors"
	"strconv"
	"strings"

	"reflect"

	"github.com/bocheninc/L0/components/crypto"
	"github.com/bocheninc/L0/components/db"
	"github.com/bocheninc/L0/components/db/mongodb"
	"github.com/bocheninc/L0/components/log"
	"github.com/bocheninc/L0/components/plugins"
	"github.com/bocheninc/L0/components/utils"
	"github.com/bocheninc/L0/core/accounts"
	"github.com/bocheninc/L0/core/coordinate"
	"github.com/bocheninc/L0/core/ledger/block_storage"
	"github.com/bocheninc/L0/core/ledger/contract"
	"github.com/bocheninc/L0/core/ledger/merge"
	"github.com/bocheninc/L0/core/ledger/state"
	"github.com/bocheninc/L0/core/notify"
	"github.com/bocheninc/L0/core/params"
	"github.com/bocheninc/L0/core/types"
	"gopkg.in/mgo.v2/bson"
)

var (
	ledgerInstance *Ledger
)

type ValidatorHandler interface {
	UpdateAccount(tx *types.Transaction) bool
	RollBackAccount(tx *types.Transaction)
	RemoveTxsInVerification(txs types.Transactions)
	SecurityPluginDir() string
}

// Ledger represents the ledger in blockchain
type Ledger struct {
	dbHandler *db.BlockchainDB
	block     *block_storage.Blockchain
	state     *state.State
	storage   *merge.Storage
	contract  *contract.SmartConstract
	Validator ValidatorHandler
	conf      *Config
	mdb       *mongodb.Mdb
	mdbChan   chan []*db.WriteBatch
}

// NewLedger returns the ledger instance
func NewLedger(kvdb *db.BlockchainDB, conf *Config) *Ledger {
	if ledgerInstance == nil {
		ledgerInstance = &Ledger{
			dbHandler: kvdb,
			block:     block_storage.NewBlockchain(kvdb),
			state:     state.NewState(kvdb),
			storage:   merge.NewStorage(kvdb),
		}
		ledgerInstance.contract = contract.NewSmartConstract(kvdb, ledgerInstance)
		_, err := ledgerInstance.Height()
		if err != nil {
			if params.Nvp && params.Mongodb {
				ledgerInstance.mdb = mongodb.MongDB()
				ledgerInstance.block.RegisterColumn(ledgerInstance.mdb)
				ledgerInstance.state.RegisterColumn(ledgerInstance.mdb)
				ledgerInstance.mdbChan = make(chan []*db.WriteBatch)
				ledgerInstance.conf = conf
				go ledgerInstance.PutIntoMongoDB()
			}
			ledgerInstance.init()
		}
	}

	return ledgerInstance
}

func (ledger *Ledger) DBHandler() *db.BlockchainDB {
	return ledger.dbHandler
}

func (ledger *Ledger) reOrgBatches(batches []*db.WriteBatch) map[string][]*db.WriteBatch {
	reBatches := make(map[string][]*db.WriteBatch)
	for _, batch := range batches {
		columnName := batch.CfName
		batchKey := batch.Key
		if 0 == strings.Compare(batch.CfName, ledger.contract.GetColumnFamily()) {
			keys := strings.SplitN(string(batch.Key), "|", 2)
			if len(keys) != 2 {
				continue
			}
			columnName = "contract|" + keys[0]
			batchKey = []byte(keys[1])
		}

		if _, ok := reBatches[columnName]; !ok {
			reBatches[columnName] = make([]*db.WriteBatch, 0)
		}

		reBatches[columnName] = append(reBatches[columnName], db.NewWriteBatch(columnName, batch.Operation, batchKey, batch.Value, batch.Typ))
	}

	return reBatches
}

func (ledger *Ledger) PutIntoMongoDB() {
	contractCol := false
	var err error
	batchesBlockChan := make(chan []*db.WriteBatch, 1)

Out:
	for {
		select {
		case batches := <-ledger.mdbChan:
			log.Infof("all data len: %+v", len(batches))

			reBatches := ledger.reOrgBatches(batches)
			for colName, colBatches := range reBatches {
				contractCol = false
				if strings.Contains(colName, "contract") {
					contractCol = true
					cols := strings.SplitN(colName, "|", 2)
					if len(cols) == 2 {
						colName = cols[1]
					}
				}
				bulk := ledger.mdb.Coll(colName).Bulk()

				log.Infof("colName: %+v, start -----", colName)
				writeBatchCnt := 0
				for _, batch := range colBatches {
					var value interface{}
					if batch.Operation == db.OperationPut {
						if contractCol {
							contractData, err := contract.DoContractStateData(batch.Value)
							if err != nil || contractData == nil && err == nil {
								log.Warnf("state data parse error, key: %+v, value: %+v", string(batch.Key), batch.Value)
							}

							if ok := IsJson(contractData); ok {
								err := json.Unmarshal(contractData, &value)
								if err != nil {
									log.Errorf("state data not unmarshal json, key: %+v, value: %+v", string(batch.Key), string(batch.Value))
								}
								log.Debugf("exec start store key:: %+v, %+v, %+v", string(batch.Key), reflect.TypeOf(value), batch.Value)

								switch value.(type) {
								case map[string]interface{}:
									bulk.Upsert(bson.M{"_id": string(batch.Key)}, value)
								default:
									bulk.Upsert(bson.M{"_id": string(batch.Key)}, bson.M{"data": value})
								}
							} else {
								log.Errorf("state data not json %+v, %+v", string(contractData), contractData)
								break Out
							}
						} else {
							switch colName {
							case ledger.state.GetAssetCF():
								var asset state.Asset
								utils.Deserialize(batch.Value, &asset)
								bal, _ := json.Marshal(asset)
								json.Unmarshal(bal, &value)
							case ledger.state.GetBalanceCF():
								var balance state.Balance
								utils.Deserialize(batch.Value, &balance)
								bal, _ := json.Marshal(balance)
								json.Unmarshal(bal, &value)
								log.Infof("balance: %+v", balance)
							case ledger.contract.GetColumnFamily():
							case ledger.block.GetBlockCF():
								var blockHeader types.BlockHeader
								utils.Deserialize(batch.Value, &blockHeader)
								bal, _ := json.Marshal(blockHeader)
								json.Unmarshal(bal, &value)
							case ledger.block.GetTransactionCF():
								var tx types.Transaction
								utils.Deserialize(batch.Value, &tx)
								bal, _ := json.Marshal(tx)
								json.Unmarshal(bal, &value)
								switch tp := tx.GetType(); tp {
								case types.TypeJSContractInit, types.TypeLuaContractInit, types.TypeContractInvoke:
								case types.TypeSecurity:
								default:
									balance, err := notify.GetBalanceByTxInCallbacks(&tx)
									if err != nil {
										log.Errorf("GetBalanceByTxInCallbacks, err: %+v", err)
										batchesBlockChan <- batches
										break Out
									}

									notify.RemoveTxInCallbacks(&tx)
									value.(map[string]interface{})["sender_balance"] = balance.Sender.Int64()
									value.(map[string]interface{})["receiver_balance"] = balance.Recipient.Int64()
								}

							case ledger.block.GetIndexCF():
								txs, ok := ledger.block.GetTransactionInBlock(batch.Value, batch.Typ)
								if ok != true {
									continue
								}
								bal, _ := json.Marshal(txs)
								json.Unmarshal(bal, &value)
							default:
								continue
							}
							bulk.Upsert(bson.M{"_id": utils.BytesToHex(batch.Key)}, value)
						}
					} else if batch.Operation == db.OperationDelete {
						bulk.Remove(bson.M{"_id": string(batch.Key)})
					}

					writeBatchCnt++
					if writeBatchCnt > 800 {
						_, err = bulk.Run()
						if err != nil {
							log.Errorf("Col: %+v, bulk run err: %+v", colName, err)
							batchesBlockChan <- batches
							break Out
						}
						bulk = ledger.mdb.Coll(colName).Bulk()
						writeBatchCnt = 0
					}
				}

				_, err = bulk.Run()
				if err != nil {
					log.Errorf("Col: %+v, bulk run err: %+v", colName, err)
					batchesBlockChan <- batches
					break Out
				}
			}
		}
	}

	//in case not to block the main process
	for {
		select {
		case batches := <-ledger.mdbChan:
			_ = batches
			log.Warn("recv new batches, but no handle")
		case batches := <-batchesBlockChan:
			go ledger.writeBlock(batches)
		}
	}
}

// VerifyChain verifys the blockchain data
func (ledger *Ledger) VerifyChain() {
	height, err := ledger.Height()
	if err != nil {
		panic(err)
	}
	currentBlockHeader, err := ledger.block.GetBlockByNumber(height)
	for i := height; i >= 1; i-- {
		previousBlockHeader, err := ledger.block.GetBlockByNumber(i - 1) // storage
		if previousBlockHeader != nil && err != nil {

			log.Debug("get block err")
			panic(err)
		}
		// verify previous block
		if !previousBlockHeader.Hash().Equal(currentBlockHeader.PreviousHash) {
			panic(fmt.Errorf("block [%d], veifychain breaks", i))
		}
		currentBlockHeader = previousBlockHeader
	}
}

// GetGenesisBlock returns the genesis block of the ledger
func (ledger *Ledger) GetGenesisBlock() *types.BlockHeader {

	genesisBlockHeader, err := ledger.GetBlockByNumber(0)
	if err != nil {
		panic(err)
	}
	return genesisBlockHeader
}

// AppendBlock appends a new block to the ledger,flag = true pack up block ,flag = false sync block
func (ledger *Ledger) AppendBlock(block *types.Block, flag bool) error {
	var (
		txWriteBatchs []*db.WriteBatch
		txs           types.Transactions
		errTxs        types.Transactions
	)

	bh, _ := ledger.Height()
	ledger.contract.StartConstract(bh)

	txWriteBatchs, block.Transactions, errTxs = ledger.executeTransactions(block.Transactions, flag)
	if len(errTxs) != 0 {
		ledger.Validator.RemoveTxsInVerification(errTxs)
	}

	block.Header.TxsMerkleHash = merkleRootHash(block.Transactions)
	writeBatchs := ledger.block.AppendBlock(block)
	writeBatchs = append(writeBatchs, txWriteBatchs...)
	writeBatchs = append(writeBatchs, ledger.state.WriteBatchs()...)
	if err := ledger.dbHandler.AtomicWrite(writeBatchs); err != nil {
		return err
	}
	if params.Nvp && params.Mongodb {
		ledger.mdbChan <- writeBatchs
	}

	ledger.Validator.RemoveTxsInVerification(block.Transactions)

	ledger.contract.StopContract(bh)

	for _, tx := range block.Transactions {
		if (tx.GetType() == types.TypeMerged && !ledger.checkCoordinate(tx)) || tx.GetType() == types.TypeAcrossChain {
			txs = append(txs, tx)
		}
	}
	if err := ledger.storage.ClassifiedTransaction(txs); err != nil {
		return err
	}
	log.Infoln("blockHeight: ", block.Height(), "need merge Txs len : ", len(txs), "all Txs len: ", len(block.Transactions))

	return nil
}

// GetBlockByNumber gets the block by the given number
func (ledger *Ledger) GetBlockByNumber(number uint32) (*types.BlockHeader, error) {
	return ledger.block.GetBlockByNumber(number)
}

// GetBlockByHash returns the block detail by hash
func (ledger *Ledger) GetBlockByHash(blockHashBytes []byte) (*types.BlockHeader, error) {
	return ledger.block.GetBlockByHash(blockHashBytes)
}

//GetTransactionHashList returns transactions hash list by block number
func (ledger *Ledger) GetTransactionHashList(number uint32) ([]crypto.Hash, error) {

	txHashsBytes, err := ledger.block.GetTransactionHashList(number)
	if err != nil {
		return nil, err
	}

	txHashs := []crypto.Hash{}

	utils.Deserialize(txHashsBytes, &txHashs)

	return txHashs, nil
}

// Height returns height of ledger
func (ledger *Ledger) Height() (uint32, error) {
	return ledger.block.GetBlockchainHeight()
}

//ComplexQuery com
func (ledger *Ledger) ComplexQuery(key string) ([]byte, error) {
	return ledger.contract.ComplexQuery(key)
}

//GetLastBlockHash returns last block hash
func (ledger *Ledger) GetLastBlockHash() (crypto.Hash, error) {
	height, err := ledger.block.GetBlockchainHeight()
	if err != nil {
		return crypto.Hash{}, err
	}
	lastBlock, err := ledger.block.GetBlockByNumber(height)
	if err != nil {
		return crypto.Hash{}, err
	}
	return lastBlock.Hash(), nil
}

//GetBlockHashByNumber returns block hash by block number
func (ledger *Ledger) GetBlockHashByNumber(blockNum uint32) (crypto.Hash, error) {

	hashBytes, err := ledger.block.GetBlockHashByNumber(blockNum)
	if err != nil {
		return crypto.Hash{}, err
	}

	blockHash := new(crypto.Hash)

	blockHash.SetBytes(hashBytes)

	return *blockHash, err
}

// GetTxsByBlockHash returns transactions  by block hash and transactionType
func (ledger *Ledger) GetTxsByBlockHash(blockHashBytes []byte, transactionType uint32) (types.Transactions, error) {
	return ledger.block.GetTransactionsByHash(blockHashBytes, transactionType)
}

//GetTxsByBlockNumber returns transactions by blcokNumber and transactionType
func (ledger *Ledger) GetTxsByBlockNumber(blockNumber uint32, transactionType uint32) (types.Transactions, error) {
	return ledger.block.GetTransactionsByNumber(blockNumber, transactionType)
}

//GetTxByTxHash returns transaction by tx hash []byte
func (ledger *Ledger) GetTxByTxHash(txHashBytes []byte) (*types.Transaction, error) {
	return ledger.block.GetTransactionByTxHash(txHashBytes)
}

// GetBalanceFromDB returns balance by account
func (ledger *Ledger) GetBalanceFromDB(addr accounts.Address) (*state.Balance, error) {
	return ledger.state.GetBalance(addr)
}

// GetAssetFromDB returns asset
func (ledger *Ledger) GetAssetFromDB(id uint32) (*state.Asset, error) {
	return ledger.state.GetAsset(id)
}

//GetMergedTransaction returns merged transaction within a specified period of time
func (ledger *Ledger) GetMergedTransaction(duration uint32) (types.Transactions, error) {

	txs, err := ledger.storage.GetMergedTransaction(duration)
	if err != nil {
		return nil, err
	}
	return txs, nil
}

//PutTxsHashByMergeTxHash put transactions hashs by merge transaction hash
func (ledger *Ledger) PutTxsHashByMergeTxHash(mergeTxHash crypto.Hash, txsHashs []crypto.Hash) error {
	return ledger.storage.PutTxsHashByMergeTxHash(mergeTxHash, txsHashs)
}

//GetTxsByMergeTxHash gets transactions
func (ledger *Ledger) GetTxsByMergeTxHash(mergeTxHash crypto.Hash) (types.Transactions, error) {
	txsHashs, err := ledger.storage.GetTxsByMergeTxHash(mergeTxHash)
	if err != nil {
		return nil, err
	}

	txs := types.Transactions{}
	for _, v := range txsHashs {
		tx, err := ledger.GetTxByTxHash(v.Bytes())
		if err != nil {
			return nil, err
		}
		txs = append(txs, tx)
	}
	return txs, nil
}

//QueryContract processes new contract query transaction
func (ledger *Ledger) QueryContract(tx *types.Transaction) ([]byte, error) {
	return ledger.contract.QueryContract(tx)
}

// init generates the genesis block
func (ledger *Ledger) init() error {

	// genesis block
	blockHeader := new(types.BlockHeader)
	blockHeader.TimeStamp = uint32(0)
	blockHeader.Nonce = uint32(100)
	blockHeader.Height = 0

	genesisBlock := new(types.Block)
	genesisBlock.Header = blockHeader
	writeBatchs := ledger.block.AppendBlock(genesisBlock)
	if err := ledger.state.UpdateAsset(0, accounts.Address{}, accounts.Address{}, "{}"); err != nil {
		panic(err)
	}
	writeBatchs = append(writeBatchs, ledger.state.WriteBatchs()...)

	// admin address
	buf, err := contract.ConcrateStateJson(contract.DefaultAdminAddr)
	if err != nil {
		return err
	}

	writeBatchs = append(writeBatchs,
		db.NewWriteBatch(contract.ColumnFamily,
			db.OperationPut,
			[]byte(contract.EnSmartContractKey(params.GlobalStateKey, params.AdminKey)),
			buf.Bytes(), contract.ColumnFamily))

	// global contract
	buf, err = contract.ConcrateStateJson(&contract.DefaultGlobalContract)
	if err != nil {
		return err
	}

	writeBatchs = append(writeBatchs,
		db.NewWriteBatch(contract.ColumnFamily,
			db.OperationPut,
			[]byte(contract.EnSmartContractKey(params.GlobalStateKey, params.GlobalContractKey)),
			buf.Bytes(), contract.ColumnFamily))

	err = ledger.dbHandler.AtomicWrite(writeBatchs)
	if err != nil {
		return err
	}
	if params.Nvp && params.Mongodb {
		ledger.mdb.RegisterCollection(params.GlobalStateKey)
		ledger.mdbChan <- writeBatchs
	}

	return err

}

func (ledger *Ledger) executeTransactions(txs types.Transactions, flag bool) ([]*db.WriteBatch, types.Transactions, types.Transactions) {
	var (
		err                error
		errTxs             types.Transactions
		syncTxs            types.Transactions
		syncContractGenTxs types.Transactions
		writeBatchs        []*db.WriteBatch
	)

	for _, tx := range txs {
		switch tp := tx.GetType(); tp {
		case types.TypeJSContractInit, types.TypeLuaContractInit, types.TypeContractInvoke:
			if err = ledger.executeTransaction(tx, false); err != nil {
				errTxs = append(errTxs, tx)
				//rollback Validator balance cache
				if ledger.Validator != nil {
					ledger.Validator.RollBackAccount(tx)
				}
				log.Errorf("execute Tx hash: %s, type: %d,err: %v", tx.Hash(), tp, err)
				goto ctu
			}

			ttxs, err := ledger.executeSmartContractTx(tx)
			if err != nil {
				errTxs = append(errTxs, tx)
				//rollback Validator balance cache
				if ledger.Validator != nil {
					ledger.Validator.RollBackAccount(tx)
					log.Errorf("execute contract Tx hash: %s, type: %d,err: %v", tx.Hash(), tp, err)
					goto ctu
				} else {
					var tttxs types.Transactions
					for _, tt := range ttxs {
						if err = ledger.executeTransaction(tt, false); err != nil {
							break
						}
						tttxs = append(tttxs, tt)
					}
					if len(tttxs) != len(ttxs) {
						for _, tt := range tttxs {
							ledger.executeTransaction(tt, true)
						}
						errTxs = append(errTxs, tx)
						//rollback Validator balance cache
						if ledger.Validator != nil {
							ledger.Validator.RollBackAccount(tx)
						}
						log.Errorf("execute Tx hash: %s, type: %d,err: %v", tx.Hash(), tp, err)
						goto ctu
					}
					syncContractGenTxs = append(syncContractGenTxs, tttxs...)
				}
				syncTxs = append(syncTxs, tx)
			}
		case types.TypeSecurity:
			adminData, err := ledger.contract.GetContractStateData(params.GlobalStateKey, params.AdminKey)
			if err != nil {
				log.Error(err)
				goto ctu
			}

			if len(adminData) == 0 {
				log.Error("need admin address")
				goto ctu
			}

			var adminAddr accounts.Address
			err = json.Unmarshal(adminData, &adminAddr)
			if err != nil {
				log.Error(err)
				goto ctu
			}

			if tx.Sender() != adminAddr {
				log.Error("deploy security plugin, permission denied")
				goto ctu
			}

			pluginData, err := plugins.Make(tx.Payload)
			if err != nil {
				log.Error("invalid security plugin data")
				goto ctu
			}

			if len(pluginData.Name) == 0 {
				log.Error("name of security plugin is empty")
				goto ctu
			}

			path := filepath.Join(ledger.Validator.SecurityPluginDir(), pluginData.Name)
			if utils.FileExist(path) {
				log.Errorf("security plugin %s already existed", pluginData.Name)
				goto ctu
			}

			err = ioutil.WriteFile(path, pluginData.Code, 0644)
			if err != nil {
				log.Error(err)
				goto ctu
			}
		default:
			if err = ledger.executeTransaction(tx, false); err != nil {
				errTxs = append(errTxs, tx)
				//rollback Validator balance cache
				if ledger.Validator != nil {
					ledger.Validator.RollBackAccount(tx)
				}
				log.Errorf("execute Tx hash: %s, type: %d,err: %v", tx.Hash(), tp, err)
				goto ctu
			}

			ledger.registerBalance(tx)
			syncTxs = append(syncTxs, tx)
		}
<<<<<<< HEAD

		continue
	ctu:
		ledger.Validator.Notify(tx, "execute Tx error")
=======
		continue
	ctu:
		notify.TxNotify(tx, err)
>>>>>>> 2f4ad248
	}

	for _, tx := range syncContractGenTxs {
		if ledger.Validator != nil {
			ledger.Validator.UpdateAccount(tx)
		}
	}
	writeBatchs, err = ledger.contract.AddChangesForPersistence(writeBatchs)
	if err != nil {
		panic(err)
	}
	if flag {
		syncTxs = append(syncTxs, syncContractGenTxs...)
	}
	return writeBatchs, syncTxs, errTxs
}

func (ledger *Ledger) registerBalance(tx *types.Transaction) {

	senderBalance, _ := ledger.state.GetTmpBalance(tx.Sender())
	recipientBalance, _ := ledger.state.GetTmpBalance(tx.Recipient())

	sb := big.NewInt(0)
	rb := big.NewInt(0)
	sb.Set(senderBalance.Get(tx.AssetID()))
	rb.Set(recipientBalance.Get(tx.AssetID()))
	notify.Register(tx.Hash(), tx.AssetID(), sb, rb, func(...interface{}) {})
}

func (ledger *Ledger) executeTransaction(tx *types.Transaction, rollback bool) error {
	tp := tx.GetType()
	if tp == types.TypeIssue {
		if err := ledger.state.UpdateAsset(tx.AssetID(), tx.Sender(), tx.Recipient(), string(tx.Payload)); err != nil {
			return err
		}
	} else if tp == types.TypeIssueUpdate {
		if err := ledger.state.UpdateAsset(tx.AssetID(), tx.Sender(), tx.Recipient(), string(tx.Payload)); err != nil {
			if err := ledger.state.UpdateAsset(tx.AssetID(), tx.Recipient(), tx.Sender(), string(tx.Payload)); err != nil {
				return err
			}
		}
	}
	plusAmount := big.NewInt(tx.Amount().Int64())
	plusFee := big.NewInt(tx.Fee().Int64())
	subAmount := big.NewInt(int64(0)).Neg(tx.Amount())
	subFee := big.NewInt(int64(0)).Neg(tx.Fee())
	if rollback {
		plusAmount, plusFee, subAmount, subFee = subAmount, subFee, plusAmount, plusFee
	}
	assetID := tx.AssetID()
	if fromChainID := coordinate.HexToChainCoordinate(tx.FromChain()).Bytes(); bytes.Equal(fromChainID, params.ChainID) {
		sender := tx.Sender()
		if err := ledger.state.UpdateBalance(sender, assetID, subAmount, tx.Nonce()); err != nil {
			if (tx.GetType() == types.TypeIssue || tx.GetType() == types.TypeIssueUpdate) && err == state.ErrNegativeBalance {

			} else {
				ledger.state.UpdateBalance(sender, assetID, plusAmount, tx.Nonce())
				return err
			}
		}
		if err := ledger.state.UpdateBalance(sender, assetID, subFee, tx.Nonce()); err != nil {
			if (tx.GetType() == types.TypeIssue || tx.GetType() == types.TypeIssueUpdate) && err == state.ErrNegativeBalance {

			} else {
				ledger.state.UpdateBalance(sender, assetID, plusAmount, tx.Nonce())
				ledger.state.UpdateBalance(sender, assetID, plusFee, 0)
				return err
			}
		}
		if tx.GetType() == types.TypeDistribut { //???
			chainAddress := accounts.ChainCoordinateToAddress(coordinate.HexToChainCoordinate(tx.ToChain()))
			ledger.state.UpdateBalance(chainAddress, assetID, plusAmount, 0)
			ledger.state.UpdateBalance(chainAddress, assetID, plusFee, 0)
		}
	}

	if toChainID := coordinate.HexToChainCoordinate(tx.ToChain()).Bytes(); bytes.Equal(toChainID, params.ChainID) {
		recipient := tx.Recipient()
		if err := ledger.state.UpdateBalance(recipient, assetID, plusAmount, 0); err != nil {
			ledger.state.UpdateBalance(recipient, assetID, subAmount, 0)
			return err
		}
		if err := ledger.state.UpdateBalance(recipient, assetID, plusFee, 0); err != nil {
			ledger.state.UpdateBalance(recipient, assetID, subAmount, 0)
			ledger.state.UpdateBalance(recipient, assetID, subFee, 0)
			return err
		}
		if tx.GetType() == types.TypeBackfront { //???
			chainAddress := accounts.ChainCoordinateToAddress(coordinate.HexToChainCoordinate(tx.ToChain()))
			ledger.state.UpdateBalance(chainAddress, assetID, subAmount, 0)
			ledger.state.UpdateBalance(chainAddress, assetID, subFee, 0)
		}
	}
	return nil
}

func (ledger *Ledger) executeSmartContractTx(tx *types.Transaction) (types.Transactions, error) {
	return ledger.contract.ExecuteSmartContractTx(tx)
}

func (ledger *Ledger) checkCoordinate(tx *types.Transaction) bool {
	fromChainID := coordinate.HexToChainCoordinate(tx.FromChain()).Bytes()
	toChainID := coordinate.HexToChainCoordinate(tx.ToChain()).Bytes()
	if bytes.Equal(fromChainID, toChainID) {
		return true
	}
	return false
}

//GetTmpBalance get balance
func (ledger *Ledger) GetTmpBalance(addr accounts.Address) (*state.Balance, error) {
	balance, err := ledger.state.GetTmpBalance(addr)
	if err != nil {
		log.Error("can't get balance from db")
	}

	return balance, err
}

func (ledger *Ledger) writeBlock(data interface{}) error {
	var bvalue []byte
	switch data.(type) {
	case []*db.WriteBatch:
		orgData := data.([]*db.WriteBatch)
		bvalue = utils.Serialize(orgData)
	}

	height, err := ledger.Height()
	if err != nil {
		log.Errorf("can't get blockchain height")
	}

	path := ledger.conf.ExceptBlockDir + string(filepath.Separator)
	fileName := path + strconv.Itoa(int(height))
	if utils.FileExist(fileName) {
		log.Infof("BlockChan have error, please check ...")
		return errors.New("except block have existed")
	}

	err = ioutil.WriteFile(fileName, bvalue, 0666)
	if err != nil {
		log.Errorf("write file: %s fail err: %+v", fileName, err)
	}
	return err
}

func merkleRootHash(txs []*types.Transaction) crypto.Hash {
	if len(txs) > 0 {
		hashs := make([]crypto.Hash, 0)
		for _, tx := range txs {
			hashs = append(hashs, tx.Hash())
		}
		return crypto.ComputeMerkleHash(hashs)[0]
	}
	return crypto.Hash{}
}

func IsJson(src []byte) bool {
	var value interface{}
	return json.Unmarshal(src, &value) == nil
}<|MERGE_RESOLUTION|>--- conflicted
+++ resolved
@@ -642,16 +642,9 @@
 			ledger.registerBalance(tx)
 			syncTxs = append(syncTxs, tx)
 		}
-<<<<<<< HEAD
-
-		continue
-	ctu:
-		ledger.Validator.Notify(tx, "execute Tx error")
-=======
 		continue
 	ctu:
 		notify.TxNotify(tx, err)
->>>>>>> 2f4ad248
 	}
 
 	for _, tx := range syncContractGenTxs {
