--- conflicted
+++ resolved
@@ -481,27 +481,29 @@
 			[]byte(contract.EnSmartContractKey(params.GlobalStateKey, params.AdminKey)),
 			buf.Bytes(), contract.ColumnFamily))
 
-<<<<<<< HEAD
-	err = ledger.dbHandler.AtomicWrite(writeBatchs)
+	// global contract
+	buf, err = contract.ConcrateStateJson(&contract.DefaultGlobalContract)
 	if err != nil {
 		return err
 	}
-	if params.Nvp && params.Mongodb {
-		ledger.mdb.RegisterCollection(params.GlobalStateKey)
-		ledger.mdbChan <- writeBatchs
-	}
-
-	return err
-=======
-	// global contract
+
 	writeBatchs = append(writeBatchs,
 		db.NewWriteBatch(contract.ColumnFamily,
 			db.OperationPut,
 			[]byte(contract.EnSmartContractKey(params.GlobalStateKey, params.GlobalContractKey)),
-			utils.Serialize(&contract.DefaultGlobalContract)))
-
-	return ledger.dbHandler.AtomicWrite(writeBatchs)
->>>>>>> 20d89ad1
+			buf.Bytes(), contract.ColumnFamily))
+
+	err = ledger.dbHandler.AtomicWrite(writeBatchs)
+	if err != nil {
+		return err
+	}
+	if params.Nvp && params.Mongodb {
+		ledger.mdb.RegisterCollection(params.GlobalStateKey)
+		ledger.mdbChan <- writeBatchs
+	}
+
+	return err
+
 }
 
 func (ledger *Ledger) executeTransactions(txs types.Transactions, flag bool) ([]*db.WriteBatch, types.Transactions, types.Transactions) {
