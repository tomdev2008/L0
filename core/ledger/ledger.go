// Copyright (C) 2017, Beijing Bochen Technology Co.,Ltd.  All rights reserved.
//
// This file is part of L0
//
// The L0 is free software: you can redistribute it and/or modify
// it under the terms of the GNU General Public License as published by
// the Free Software Foundation, either version 3 of the License, or
// (at your option) any later version.
//
// The L0 is distributed in the hope that it will be useful,
// but WITHOUT ANY WARRANTY; without even the implied warranty of
// MERCHANTABILITY or FITNESS FOR A PARTICULAR PURPOSE.  See the
//
// GNU General Public License for more details.
//
// You should have received a copy of the GNU General Public License
// along with this program.  If not, see <http://www.gnu.org/licenses/>.

package ledger

import (
	"bytes"
	"encoding/json"
	"io/ioutil"
	"math/big"
	"path/filepath"

	"fmt"

	"errors"
	"strconv"
	"strings"

	"reflect"

	"github.com/bocheninc/L0/components/crypto"
	"github.com/bocheninc/L0/components/db"
	"github.com/bocheninc/L0/components/db/mongodb"
	"github.com/bocheninc/L0/components/log"
	"github.com/bocheninc/L0/components/plugins"
	"github.com/bocheninc/L0/components/utils"
	"github.com/bocheninc/L0/core/accounts"
	"github.com/bocheninc/L0/core/coordinate"
	"github.com/bocheninc/L0/core/ledger/block_storage"
	"github.com/bocheninc/L0/core/ledger/contract"
	"github.com/bocheninc/L0/core/ledger/merge"
	"github.com/bocheninc/L0/core/ledger/state"
	"github.com/bocheninc/L0/core/notify"
	"github.com/bocheninc/L0/core/params"
	"github.com/bocheninc/L0/core/types"
	"gopkg.in/mgo.v2/bson"
)

var (
	ledgerInstance *Ledger
)

type ValidatorHandler interface {
	UpdateAccount(tx *types.Transaction) bool
	RollBackAccount(tx *types.Transaction)
	RemoveTxsInVerification(txs types.Transactions)
	SecurityPluginDir() string
}

// Ledger represents the ledger in blockchain
type Ledger struct {
	dbHandler *db.BlockchainDB
	block     *block_storage.Blockchain
	state     *state.State
	storage   *merge.Storage
	contract  *contract.SmartConstract
	Validator ValidatorHandler
	conf      *Config
	mdb       *mongodb.Mdb
	mdbChan   chan []*db.WriteBatch
}

// NewLedger returns the ledger instance
func NewLedger(kvdb *db.BlockchainDB, conf *Config) *Ledger {
	if ledgerInstance == nil {
		ledgerInstance = &Ledger{
			dbHandler: kvdb,
			block:     block_storage.NewBlockchain(kvdb),
			state:     state.NewState(kvdb),
			storage:   merge.NewStorage(kvdb),
		}
		ledgerInstance.contract = contract.NewSmartConstract(kvdb, ledgerInstance)
		_, err := ledgerInstance.Height()
		if err != nil {
			if params.Nvp && params.Mongodb {
				ledgerInstance.mdb = mongodb.MongDB()
				ledgerInstance.block.RegisterColumn(ledgerInstance.mdb)
				ledgerInstance.state.RegisterColumn(ledgerInstance.mdb)
				ledgerInstance.mdbChan = make(chan []*db.WriteBatch)
				ledgerInstance.conf = conf
				go ledgerInstance.PutIntoMongoDB()
			}
			ledgerInstance.init()
		}
	}

	return ledgerInstance
}

func (ledger *Ledger) DBHandler() *db.BlockchainDB {
	return ledger.dbHandler
}

func (ledger *Ledger) reOrgBatches(batches []*db.WriteBatch) map[string][]*db.WriteBatch {
	reBatches := make(map[string][]*db.WriteBatch)
	for _, batch := range batches {
		columnName := batch.CfName
		batchKey := batch.Key
		if 0 == strings.Compare(batch.CfName, ledger.contract.GetColumnFamily()) {
			keys := strings.SplitN(string(batch.Key), "|", 2)
			if len(keys) != 2 {
				continue
			}
			columnName = "contract|" + keys[0]
			batchKey = []byte(keys[1])
		}

		if _, ok := reBatches[columnName]; !ok {
			reBatches[columnName] = make([]*db.WriteBatch, 0)
		}

		reBatches[columnName] = append(reBatches[columnName], db.NewWriteBatch(columnName, batch.Operation, batchKey, batch.Value, batch.Typ))
	}

	return reBatches
}

func (ledger *Ledger) PutIntoMongoDB() {
	contractCol := false
	var err error
	batchesBlockChan := make(chan []*db.WriteBatch, 1)

Out:
	for {
		select {
		case batches := <-ledger.mdbChan:
			log.Infof("all data len: %+v", len(batches))

			reBatches := ledger.reOrgBatches(batches)
			for colName, colBatches := range reBatches {
				contractCol = false
				if strings.Contains(colName, "contract") {
					contractCol = true
					cols := strings.SplitN(colName, "|", 2)
					if len(cols) == 2 {
						colName = cols[1]
					}
				}
				bulk := ledger.mdb.Coll(colName).Bulk()

				log.Infof("colName: %+v, start -----", colName)
				writeBatchCnt := 0
				for _, batch := range colBatches {
					var value interface{}
					if batch.Operation == db.OperationPut {
						if contractCol {
							contractData, err := contract.DoContractStateData(batch.Value)
							if err != nil || contractData == nil && err == nil {
								log.Warnf("state data parse error, key: %+v, value: %+v", string(batch.Key), batch.Value)
							}

							if ok := IsJson(contractData); ok {
								err := json.Unmarshal(contractData, &value)
								if err != nil {
									log.Errorf("state data not unmarshal json, key: %+v, value: %+v", string(batch.Key), string(batch.Value))
								}
								log.Debugf("exec start store key:: %+v, %+v, %+v", string(batch.Key), reflect.TypeOf(value), batch.Value)

								switch value.(type) {
								case map[string]interface{}:
									bulk.Upsert(bson.M{"_id": string(batch.Key)}, value)
								default:
									bulk.Upsert(bson.M{"_id": string(batch.Key)}, bson.M{"data": value})
								}
							} else {
								log.Errorf("state data not json %+v, %+v", string(contractData), contractData)
								break Out
							}
						} else {
							switch colName {
							case ledger.state.GetAssetCF():
								var asset state.Asset
								utils.Deserialize(batch.Value, &asset)
								bal, _ := json.Marshal(asset)
								json.Unmarshal(bal, &value)
							case ledger.state.GetBalanceCF():
								var balance state.Balance
								utils.Deserialize(batch.Value, &balance)
								bal, _ := json.Marshal(balance)
								json.Unmarshal(bal, &value)
								log.Infof("balance: %+v", balance)
							case ledger.contract.GetColumnFamily():
							case ledger.block.GetBlockCF():
								var blockHeader types.BlockHeader
								utils.Deserialize(batch.Value, &blockHeader)
								bal, _ := json.Marshal(blockHeader)
								json.Unmarshal(bal, &value)
							case ledger.block.GetTransactionCF():
								var tx types.Transaction
								utils.Deserialize(batch.Value, &tx)
								bal, _ := json.Marshal(tx)
								json.Unmarshal(bal, &value)
								switch tp := tx.GetType(); tp {
								case types.TypeJSContractInit, types.TypeLuaContractInit, types.TypeContractInvoke:
								case types.TypeSecurity:
								default:
									balance, err := notify.GetBalanceByTxInCallbacks(&tx)
									if err != nil {
										log.Errorf("GetBalanceByTxInCallbacks, err: %+v", err)
										batchesBlockChan <- batches
										break Out
									}

									notify.RemoveTxInCallbacks(&tx)
									value.(map[string]interface{})["sender_balance"] = balance.Sender.Int64()
									value.(map[string]interface{})["receiver_balance"] = balance.Recipient.Int64()
								}

							case ledger.block.GetIndexCF():
								txs, ok := ledger.block.GetTransactionInBlock(batch.Value, batch.Typ)
								if ok != true {
									continue
								}
								bal, _ := json.Marshal(txs)
								json.Unmarshal(bal, &value)
							default:
								continue
							}
							bulk.Upsert(bson.M{"_id": utils.BytesToHex(batch.Key)}, value)
						}
					} else if batch.Operation == db.OperationDelete {
						bulk.Remove(bson.M{"_id": string(batch.Key)})
					}

					writeBatchCnt++
					if writeBatchCnt > 800 {
						_, err = bulk.Run()
						if err != nil {
							log.Errorf("Col: %+v, bulk run err: %+v", colName, err)
							batchesBlockChan <- batches
							break Out
						}
						bulk = ledger.mdb.Coll(colName).Bulk()
						writeBatchCnt = 0
					}
				}

				_, err = bulk.Run()
				if err != nil {
					log.Errorf("Col: %+v, bulk run err: %+v", colName, err)
					batchesBlockChan <- batches
					break Out
				}
			}
		}
	}

	//in case not to block the main process
	for {
		select {
		case batches := <-ledger.mdbChan:
			_ = batches
			log.Warn("recv new batches, but no handle")
		case batches := <-batchesBlockChan:
			go ledger.writeBlock(batches)
		}
	}
}

// VerifyChain verifys the blockchain data
func (ledger *Ledger) VerifyChain() {
	height, err := ledger.Height()
	if err != nil {
		panic(err)
	}
	currentBlockHeader, err := ledger.block.GetBlockByNumber(height)
	for i := height; i >= 1; i-- {
		previousBlockHeader, err := ledger.block.GetBlockByNumber(i - 1) // storage
		if previousBlockHeader != nil && err != nil {

			log.Debug("get block err")
			panic(err)
		}
		// verify previous block
		if !previousBlockHeader.Hash().Equal(currentBlockHeader.PreviousHash) {
			panic(fmt.Errorf("block [%d], veifychain breaks", i))
		}
		currentBlockHeader = previousBlockHeader
	}
}

// GetGenesisBlock returns the genesis block of the ledger
func (ledger *Ledger) GetGenesisBlock() *types.BlockHeader {

	genesisBlockHeader, err := ledger.GetBlockByNumber(0)
	if err != nil {
		panic(err)
	}
	return genesisBlockHeader
}

// AppendBlock appends a new block to the ledger,flag = true pack up block ,flag = false sync block
func (ledger *Ledger) AppendBlock(block *types.Block, flag bool) error {
	var (
		txWriteBatchs []*db.WriteBatch
		txs           types.Transactions
		errTxs        types.Transactions
	)

	bh, _ := ledger.Height()
	ledger.contract.StartConstract(bh)

	txWriteBatchs, block.Transactions, errTxs = ledger.executeTransactions(block.Transactions, flag)
	if len(errTxs) != 0 {
		ledger.Validator.RemoveTxsInVerification(errTxs)
	}

	block.Header.TxsMerkleHash = merkleRootHash(block.Transactions)
	writeBatchs := ledger.block.AppendBlock(block)
	writeBatchs = append(writeBatchs, txWriteBatchs...)
	writeBatchs = append(writeBatchs, ledger.state.WriteBatchs()...)
	if err := ledger.dbHandler.AtomicWrite(writeBatchs); err != nil {
		return err
	}
	if params.Nvp && params.Mongodb {
		ledger.mdbChan <- writeBatchs
	}

	ledger.Validator.RemoveTxsInVerification(block.Transactions)

	ledger.contract.StopContract(bh)

	for _, tx := range block.Transactions {
		if (tx.GetType() == types.TypeMerged && !ledger.checkCoordinate(tx)) || tx.GetType() == types.TypeAcrossChain {
			txs = append(txs, tx)
		}
	}
	if err := ledger.storage.ClassifiedTransaction(txs); err != nil {
		return err
	}
	log.Infoln("blockHeight: ", block.Height(), "need merge Txs len : ", len(txs), "all Txs len: ", len(block.Transactions))

	return nil
}

// GetBlockByNumber gets the block by the given number
func (ledger *Ledger) GetBlockByNumber(number uint32) (*types.BlockHeader, error) {
	return ledger.block.GetBlockByNumber(number)
}

// GetBlockByHash returns the block detail by hash
func (ledger *Ledger) GetBlockByHash(blockHashBytes []byte) (*types.BlockHeader, error) {
	return ledger.block.GetBlockByHash(blockHashBytes)
}

//GetTransactionHashList returns transactions hash list by block number
func (ledger *Ledger) GetTransactionHashList(number uint32) ([]crypto.Hash, error) {

	txHashsBytes, err := ledger.block.GetTransactionHashList(number)
	if err != nil {
		return nil, err
	}

	txHashs := []crypto.Hash{}

	utils.Deserialize(txHashsBytes, &txHashs)

	return txHashs, nil
}

// Height returns height of ledger
func (ledger *Ledger) Height() (uint32, error) {
	return ledger.block.GetBlockchainHeight()
}

//ComplexQuery com
func (ledger *Ledger) ComplexQuery(key string) ([]byte, error) {
	return ledger.contract.ComplexQuery(key)
}

//GetLastBlockHash returns last block hash
func (ledger *Ledger) GetLastBlockHash() (crypto.Hash, error) {
	height, err := ledger.block.GetBlockchainHeight()
	if err != nil {
		return crypto.Hash{}, err
	}
	lastBlock, err := ledger.block.GetBlockByNumber(height)
	if err != nil {
		return crypto.Hash{}, err
	}
	return lastBlock.Hash(), nil
}

//GetBlockHashByNumber returns block hash by block number
func (ledger *Ledger) GetBlockHashByNumber(blockNum uint32) (crypto.Hash, error) {

	hashBytes, err := ledger.block.GetBlockHashByNumber(blockNum)
	if err != nil {
		return crypto.Hash{}, err
	}

	blockHash := new(crypto.Hash)

	blockHash.SetBytes(hashBytes)

	return *blockHash, err
}

// GetTxsByBlockHash returns transactions  by block hash and transactionType
func (ledger *Ledger) GetTxsByBlockHash(blockHashBytes []byte, transactionType uint32) (types.Transactions, error) {
	return ledger.block.GetTransactionsByHash(blockHashBytes, transactionType)
}

//GetTxsByBlockNumber returns transactions by blcokNumber and transactionType
func (ledger *Ledger) GetTxsByBlockNumber(blockNumber uint32, transactionType uint32) (types.Transactions, error) {
	return ledger.block.GetTransactionsByNumber(blockNumber, transactionType)
}

//GetTxByTxHash returns transaction by tx hash []byte
func (ledger *Ledger) GetTxByTxHash(txHashBytes []byte) (*types.Transaction, error) {
	return ledger.block.GetTransactionByTxHash(txHashBytes)
}

// GetBalanceFromDB returns balance by account
func (ledger *Ledger) GetBalanceFromDB(addr accounts.Address) (*state.Balance, error) {
	return ledger.state.GetBalance(addr)
}

// GetAssetFromDB returns asset
func (ledger *Ledger) GetAssetFromDB(id uint32) (*state.Asset, error) {
	return ledger.state.GetAsset(id)
}

//GetMergedTransaction returns merged transaction within a specified period of time
func (ledger *Ledger) GetMergedTransaction(duration uint32) (types.Transactions, error) {

	txs, err := ledger.storage.GetMergedTransaction(duration)
	if err != nil {
		return nil, err
	}
	return txs, nil
}

//PutTxsHashByMergeTxHash put transactions hashs by merge transaction hash
func (ledger *Ledger) PutTxsHashByMergeTxHash(mergeTxHash crypto.Hash, txsHashs []crypto.Hash) error {
	return ledger.storage.PutTxsHashByMergeTxHash(mergeTxHash, txsHashs)
}

//GetTxsByMergeTxHash gets transactions
func (ledger *Ledger) GetTxsByMergeTxHash(mergeTxHash crypto.Hash) (types.Transactions, error) {
	txsHashs, err := ledger.storage.GetTxsByMergeTxHash(mergeTxHash)
	if err != nil {
		return nil, err
	}

	txs := types.Transactions{}
	for _, v := range txsHashs {
		tx, err := ledger.GetTxByTxHash(v.Bytes())
		if err != nil {
			return nil, err
		}
		txs = append(txs, tx)
	}
	return txs, nil
}

//QueryContract processes new contract query transaction
func (ledger *Ledger) QueryContract(tx *types.Transaction) ([]byte, error) {
	return ledger.contract.QueryContract(tx)
}

// init generates the genesis block
func (ledger *Ledger) init() error {

	// genesis block
	blockHeader := new(types.BlockHeader)
	blockHeader.TimeStamp = uint32(0)
	blockHeader.Nonce = uint32(100)
	blockHeader.Height = 0

	genesisBlock := new(types.Block)
	genesisBlock.Header = blockHeader
	writeBatchs := ledger.block.AppendBlock(genesisBlock)
	if err := ledger.state.UpdateAsset(0, accounts.Address{}, accounts.Address{}, "{}"); err != nil {
		panic(err)
	}
	writeBatchs = append(writeBatchs, ledger.state.WriteBatchs()...)

	// admin address
	buf, err := contract.ConcrateStateJson(contract.DefaultAdminAddr)
	if err != nil {
		return err
	}

	writeBatchs = append(writeBatchs,
		db.NewWriteBatch(contract.ColumnFamily,
			db.OperationPut,
			[]byte(contract.EnSmartContractKey(params.GlobalStateKey, params.AdminKey)),
			buf.Bytes(), contract.ColumnFamily))

	// global contract
	buf, err = contract.ConcrateStateJson(&contract.DefaultGlobalContract)
	if err != nil {
		return err
	}

	writeBatchs = append(writeBatchs,
		db.NewWriteBatch(contract.ColumnFamily,
			db.OperationPut,
			[]byte(contract.EnSmartContractKey(params.GlobalStateKey, params.GlobalContractKey)),
			buf.Bytes(), contract.ColumnFamily))

	err = ledger.dbHandler.AtomicWrite(writeBatchs)
	if err != nil {
		return err
	}
	if params.Nvp && params.Mongodb {
		ledger.mdb.RegisterCollection(params.GlobalStateKey)
		ledger.mdbChan <- writeBatchs
	}

	return err

}

func (ledger *Ledger) executeTransactions(txs types.Transactions, flag bool) ([]*db.WriteBatch, types.Transactions, types.Transactions) {
	var (
		err                error
		adminData          []byte
		pluginData         *plugins.Plugin
		errTxs             types.Transactions
		syncTxs            types.Transactions
		syncContractGenTxs types.Transactions
		writeBatchs        []*db.WriteBatch
	)

	for _, tx := range txs {
		switch tp := tx.GetType(); tp {
		case types.TypeJSContractInit, types.TypeLuaContractInit, types.TypeContractInvoke:
			if err = ledger.executeTransaction(tx, false); err != nil {
				errTxs = append(errTxs, tx)
				//rollback Validator balance cache
				if ledger.Validator != nil {
					ledger.Validator.RollBackAccount(tx)
				}
				log.Errorf("execute Tx hash: %s, type: %d,err: %v", tx.Hash(), tp, err)
				goto ctu
			}
			var ttxs types.Transactions
			ttxs, err = ledger.executeSmartContractTx(tx)
			if err != nil {
				errTxs = append(errTxs, tx)
				//rollback Validator balance cache
				if ledger.Validator != nil {
					ledger.Validator.RollBackAccount(tx)
					log.Errorf("execute contract Tx hash: %s, type: %d,err: %v", tx.Hash(), tp, err)
					goto ctu
				}
			} else {
				var tttxs types.Transactions
				for _, tt := range ttxs {
					if err = ledger.executeTransaction(tt, false); err != nil {
						break
					}
					tttxs = append(tttxs, tt)
				}
				if len(tttxs) != len(ttxs) {
					for _, tt := range tttxs {
						ledger.executeTransaction(tt, true)
					}
					errTxs = append(errTxs, tx)
					//rollback Validator balance cache
					if ledger.Validator != nil {
						ledger.Validator.RollBackAccount(tx)
					}
					log.Errorf("execute Tx hash: %s, type: %d,err: %v", tx.Hash(), tp, err)
					goto ctu
				}
				syncContractGenTxs = append(syncContractGenTxs, tttxs...)
			}
			syncTxs = append(syncTxs, tx)
			notify.PublishTransaction(tx)
		case types.TypeSecurity:
			adminData, err = ledger.contract.GetContractStateData(params.GlobalStateKey, params.AdminKey)
			if err != nil {
				log.Error(err)
				goto ctu
			}

			if len(adminData) == 0 {
				log.Error("need admin address")
				goto ctu
			}

			var adminAddr accounts.Address
			err = json.Unmarshal(adminData, &adminAddr)
			if err != nil {
				log.Error(err)
				goto ctu
			}

			if tx.Sender() != adminAddr {
				err = errors.New("deploy security plugin, permission denied")
				log.Error(err)
				goto ctu
			}

			pluginData, err = plugins.Make(tx.Payload)
			if err != nil {
				err = errors.New("invalid security plugin data, " + err.Error())
				log.Error(err)
				goto ctu
			}

			if len(pluginData.Name) == 0 {
				err = errors.New("name of security plugin is empty")
				log.Error(err)
				goto ctu
			}

			path := filepath.Join(ledger.Validator.SecurityPluginDir(), pluginData.Name)
			if utils.FileExist(path) {
				err = fmt.Errorf("security plugin %s already existed", pluginData.Name)
				log.Error(err)
				goto ctu
			}

			err = ioutil.WriteFile(path, pluginData.Code, 0644)
			if err != nil {
				log.Error(err)
				goto ctu
			}
<<<<<<< HEAD
			syncTxs = append(syncTxs, tx)
=======
			notify.PublishTransaction(tx)
>>>>>>> 12cfb6f1
		default:
			if err = ledger.executeTransaction(tx, false); err != nil {
				errTxs = append(errTxs, tx)
				//rollback Validator balance cache
				if ledger.Validator != nil {
					ledger.Validator.RollBackAccount(tx)
				}
				log.Errorf("execute Tx hash: %s, type: %d,err: %v", tx.Hash(), tp, err)
				goto ctu
			}
			notify.PublishTransaction(tx)

			ledger.registerBalance(tx)
			syncTxs = append(syncTxs, tx)
		}
		continue
	ctu:
		notify.TxNotify(tx, err)
	}

	for _, tx := range syncContractGenTxs {
		if ledger.Validator != nil {
			ledger.Validator.UpdateAccount(tx)
		}
	}
	writeBatchs, err = ledger.contract.AddChangesForPersistence(writeBatchs)
	if err != nil {
		panic(err)
	}
	if flag {
		syncTxs = append(syncTxs, syncContractGenTxs...)
	}
	return writeBatchs, syncTxs, errTxs
}

func (ledger *Ledger) registerBalance(tx *types.Transaction) {

	senderBalance, _ := ledger.state.GetTmpBalance(tx.Sender())
	recipientBalance, _ := ledger.state.GetTmpBalance(tx.Recipient())

	sb := big.NewInt(0)
	rb := big.NewInt(0)
	sb.Set(senderBalance.Get(tx.AssetID()))
	rb.Set(recipientBalance.Get(tx.AssetID()))
	notify.Register(tx.Hash(), tx.AssetID(), sb, rb, func(interface{}) {})
}

func (ledger *Ledger) executeTransaction(tx *types.Transaction, rollback bool) error {
	tp := tx.GetType()
	if tp == types.TypeIssue {
		if err := ledger.state.UpdateAsset(tx.AssetID(), tx.Sender(), tx.Recipient(), string(tx.Payload)); err != nil {
			return err
		}
	} else if tp == types.TypeIssueUpdate {
		if err := ledger.state.UpdateAsset(tx.AssetID(), tx.Sender(), tx.Recipient(), string(tx.Payload)); err != nil {
			if err := ledger.state.UpdateAsset(tx.AssetID(), tx.Recipient(), tx.Sender(), string(tx.Payload)); err != nil {
				return err
			}
		}
	}
	plusAmount := big.NewInt(tx.Amount().Int64())
	plusFee := big.NewInt(tx.Fee().Int64())
	subAmount := big.NewInt(int64(0)).Neg(tx.Amount())
	subFee := big.NewInt(int64(0)).Neg(tx.Fee())
	if rollback {
		plusAmount, plusFee, subAmount, subFee = subAmount, subFee, plusAmount, plusFee
	}
	assetID := tx.AssetID()
	if fromChainID := coordinate.HexToChainCoordinate(tx.FromChain()).Bytes(); bytes.Equal(fromChainID, params.ChainID) {
		sender := tx.Sender()
		if err := ledger.state.UpdateBalance(sender, assetID, subAmount, tx.Nonce()); err != nil {
			if (tx.GetType() == types.TypeIssue || tx.GetType() == types.TypeIssueUpdate) && err == state.ErrNegativeBalance {

			} else {
				ledger.state.UpdateBalance(sender, assetID, plusAmount, tx.Nonce())
				return err
			}
		}
		if err := ledger.state.UpdateBalance(sender, assetID, subFee, tx.Nonce()); err != nil {
			if (tx.GetType() == types.TypeIssue || tx.GetType() == types.TypeIssueUpdate) && err == state.ErrNegativeBalance {

			} else {
				ledger.state.UpdateBalance(sender, assetID, plusAmount, tx.Nonce())
				ledger.state.UpdateBalance(sender, assetID, plusFee, 0)
				return err
			}
		}
		if tx.GetType() == types.TypeDistribut { //???
			chainAddress := accounts.ChainCoordinateToAddress(coordinate.HexToChainCoordinate(tx.ToChain()))
			ledger.state.UpdateBalance(chainAddress, assetID, plusAmount, 0)
			ledger.state.UpdateBalance(chainAddress, assetID, plusFee, 0)
		}
	}

	if toChainID := coordinate.HexToChainCoordinate(tx.ToChain()).Bytes(); bytes.Equal(toChainID, params.ChainID) {
		recipient := tx.Recipient()
		if err := ledger.state.UpdateBalance(recipient, assetID, plusAmount, 0); err != nil {
			ledger.state.UpdateBalance(recipient, assetID, subAmount, 0)
			return err
		}
		if err := ledger.state.UpdateBalance(recipient, assetID, plusFee, 0); err != nil {
			ledger.state.UpdateBalance(recipient, assetID, subAmount, 0)
			ledger.state.UpdateBalance(recipient, assetID, subFee, 0)
			return err
		}
		if tx.GetType() == types.TypeBackfront { //???
			chainAddress := accounts.ChainCoordinateToAddress(coordinate.HexToChainCoordinate(tx.ToChain()))
			ledger.state.UpdateBalance(chainAddress, assetID, subAmount, 0)
			ledger.state.UpdateBalance(chainAddress, assetID, subFee, 0)
		}
	}
	return nil
}

func (ledger *Ledger) executeSmartContractTx(tx *types.Transaction) (types.Transactions, error) {
	return ledger.contract.ExecuteSmartContractTx(tx)
}

func (ledger *Ledger) checkCoordinate(tx *types.Transaction) bool {
	fromChainID := coordinate.HexToChainCoordinate(tx.FromChain()).Bytes()
	toChainID := coordinate.HexToChainCoordinate(tx.ToChain()).Bytes()
	if bytes.Equal(fromChainID, toChainID) {
		return true
	}
	return false
}

//GetTmpBalance get balance
func (ledger *Ledger) GetTmpBalance(addr accounts.Address) (*state.Balance, error) {
	balance, err := ledger.state.GetTmpBalance(addr)
	if err != nil {
		log.Error("can't get balance from db")
	}

	return balance, err
}

func (ledger *Ledger) writeBlock(data interface{}) error {
	var bvalue []byte
	switch data.(type) {
	case []*db.WriteBatch:
		orgData := data.([]*db.WriteBatch)
		bvalue = utils.Serialize(orgData)
	}

	height, err := ledger.Height()
	if err != nil {
		log.Errorf("can't get blockchain height")
	}

	path := ledger.conf.ExceptBlockDir + string(filepath.Separator)
	fileName := path + strconv.Itoa(int(height))
	if utils.FileExist(fileName) {
		log.Infof("BlockChan have error, please check ...")
		return errors.New("except block have existed")
	}

	err = ioutil.WriteFile(fileName, bvalue, 0666)
	if err != nil {
		log.Errorf("write file: %s fail err: %+v", fileName, err)
	}
	return err
}

func merkleRootHash(txs []*types.Transaction) crypto.Hash {
	if len(txs) > 0 {
		hashs := make([]crypto.Hash, 0)
		for _, tx := range txs {
			hashs = append(hashs, tx.Hash())
		}
		return crypto.ComputeMerkleHash(hashs)[0]
	}
	return crypto.Hash{}
}

func IsJson(src []byte) bool {
	var value interface{}
	return json.Unmarshal(src, &value) == nil
}<|MERGE_RESOLUTION|>--- conflicted
+++ resolved
@@ -635,11 +635,8 @@
 				log.Error(err)
 				goto ctu
 			}
-<<<<<<< HEAD
 			syncTxs = append(syncTxs, tx)
-=======
 			notify.PublishTransaction(tx)
->>>>>>> 12cfb6f1
 		default:
 			if err = ledger.executeTransaction(tx, false); err != nil {
 				errTxs = append(errTxs, tx)
