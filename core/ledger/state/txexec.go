--- conflicted
+++ resolved
@@ -34,12 +34,6 @@
 )
 
 var permissionPrefix = "permission."
-
-type VMExecResponse struct {
-	IsCanRedo bool
-	Err error
-}
-
 
 func (tx *TXRWSet) verifyPermission(key string) error {
 	var dataAdmin []byte
@@ -273,11 +267,6 @@
 	return nil
 }
 
-<<<<<<< HEAD
-func (tx *TXRWSet) CombineAndValidRwSet(data interface{}) interface{} {
-	if _, err := tx.ApplyChanges(); err != nil {
-		return err
-=======
 type CallBackResponse struct {
 	IsCanRedo bool
 	Err       error
@@ -289,7 +278,6 @@
 		tx.balanceSet = &KVRWSet{}
 		tx.chainCodeSet = &KVRWSet{}
 		tx.transferTxs = nil
->>>>>>> a73999e8
 	}
 	if res.IsCanRedo {
 		return nil
