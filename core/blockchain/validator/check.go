--- conflicted
+++ resolved
@@ -101,14 +101,6 @@
 			isOK = false
 		}
 
-<<<<<<< HEAD
-		asset := &state.Asset{
-			ID: tx.AssetID(),
-		}
-		if _, err := asset.Update(string(tx.Payload)); err != nil {
-			log.Errorf("[validator] illegal transaction %s: invalid issue coin(%s)", tx.Hash(), string(tx.Payload))
-			isOK = false
-=======
 		if len(tx.Payload) > 0 {
 			asset := &state.Asset{
 				ID:     tx.AssetID(),
@@ -119,7 +111,6 @@
 				log.Errorf("[validator] illegal transaction %s: invalid issue coin(%s)", tx.Hash(), string(tx.Payload))
 				isOK = false
 			}
->>>>>>> 2797c9b3
 		}
 
 	}
