--- conflicted
+++ resolved
@@ -48,10 +48,7 @@
 	GetAsset(id uint32) *state.Asset
 	GetBalance(addr accounts.Address) *state.Balance
 	SetNotify(func(*types.Transaction, string))
-<<<<<<< HEAD
-=======
 	SecurityPluginDir() string
->>>>>>> a8dce537
 }
 
 type Verification struct {
