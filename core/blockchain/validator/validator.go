--- conflicted
+++ resolved
@@ -63,12 +63,8 @@
 		config:             config,
 		ledger:             ledger,
 		consenter:          consenter,
-<<<<<<< HEAD
 		txpool:             sortedlinkedlist.NewSortedLinkedList(),
-=======
-		txpool:             linkedList,
 		dispatcher:         NewDispatcher(config.MaxWorker, config.MaxQueue),
->>>>>>> d03e7641
 		requestBatchSignal: make(chan int),
 		requestBatchTimer:  time.NewTimer(consenter.BatchTimeout()),
 		blacklist:          make(map[string]time.Time),
