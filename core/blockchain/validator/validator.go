--- conflicted
+++ resolved
@@ -45,13 +45,9 @@
 	RollBackAccount(tx *types.Transaction)
 	RemoveTxsInVerification(txs types.Transactions)
 	GetTransactionByHash(txHash crypto.Hash) (*types.Transaction, bool)
-<<<<<<< HEAD
 	GetAsset(id uint32) *state.Asset
 	GetBalance(addr accounts.Address) *state.Balance
-=======
-	GetBalance(addr accounts.Address) (*big.Int, uint32)
 	SetNotify(func(*types.Transaction, string))
->>>>>>> 6fe5025e
 }
 
 type Verification struct {
@@ -207,7 +203,6 @@
 	var ttxs types.Transactions
 	for _, tx := range txs {
 		if !v.isExist(tx) {
-<<<<<<< HEAD
 			if !v.checkTransactionInConsensus(tx) {
 				log.Errorf("[validator] illegal ,tx_hash: %s", tx.Hash().String())
 				for _, rollbackTx := range ttxs {
@@ -231,10 +226,6 @@
 		}
 		if tx.GetType() != types.TypeIssue {
 			if asset == nil {
-=======
-			if !v.isLegalTransaction(tx) {
-				v.notify(tx, "transaction illegal")
->>>>>>> 6fe5025e
 				if primary {
 					log.Warnf("[validator] asset id %d not exist, tx_hash: %s", tx.AssetID(), tx.Hash().String())
 					delete(v.inTxs, tx.Hash())
@@ -430,7 +421,6 @@
 	v.rwAccount.Lock()
 	defer v.rwAccount.Unlock()
 	acconut := v.fetchAccount(addr)
-<<<<<<< HEAD
 	return acconut
 }
 
@@ -439,11 +429,8 @@
 	defer v.rwAccount.Unlock()
 	asset, _ := v.assets[id]
 	return asset
-=======
-	return acconut.amount, acconut.nonce
 }
 
 func (v *Verification) SetNotify(callback func(*types.Transaction, string)) {
 	v.notify = callback
->>>>>>> 6fe5025e
 }