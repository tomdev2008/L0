// Copyright (C) 2017, Beijing Bochen Technology Co.,Ltd.  All rights reserved.
//
// This file is part of L0
//
// The L0 is free software: you can redistribute it and/or modify
// it under the terms of the GNU General Public License as published by
// the Free Software Foundation, either version 3 of the License, or
// (at your option) any later version.
//
// The L0 is distributed in the hope that it will be useful,
// but WITHOUT ANY WARRANTY; without even the implied warranty of
// MERCHANTABILITY or FITNESS FOR A PARTICULAR PURPOSE.  See the
//
// GNU General Public License for more details.
//
// You should have received a copy of the GNU General Public License
// along with this program.  If not, see <http://www.gnu.org/licenses/>.

package blockchain

import (
	"container/list"
	"fmt"
	"sync"
	"time"

	"github.com/bocheninc/L0/components/crypto"
	"github.com/bocheninc/L0/components/log"
	"github.com/bocheninc/L0/core/accounts"
	"github.com/bocheninc/L0/core/blockchain/validator"
	"github.com/bocheninc/L0/core/consensus"
	"github.com/bocheninc/L0/core/ledger"
	"github.com/bocheninc/L0/core/ledger/state"
	"github.com/bocheninc/L0/core/notify"
	"github.com/bocheninc/L0/core/types"
)

// NetworkStack defines the relay interface
type NetworkStack interface {
	Relay(inv types.IInventory)
}

// Blockchain is blockchain instance
type Blockchain struct {
	mu                 sync.Mutex
	wg                 sync.WaitGroup
	currentBlockHeader *types.BlockHeader
	ledger             *ledger.Ledger
	// validator
	validator validator.Validator
	// consensus
	consenter consensus.Consenter
	// network stack
	pm NetworkStack

	quitCh chan bool
	txCh   chan *types.Transaction
	blkCh  chan *types.Block

	orphans *list.List
	// 0 respresents sync block, 1 respresents sync done
	synced bool
}

// load loads local blockchain data
func (bc *Blockchain) load() {
	log.Debugf("========start load========")
	t := time.Now()
	//bc.ledger.VerifyChain()
	delay := time.Since(t)

	height, err := bc.ledger.Height()

	if err != nil {
		log.Error("GetBlockHeight error", err)
		return
	}
	bc.currentBlockHeader, err = bc.ledger.GetBlockByNumber(height)

	if bc.currentBlockHeader == nil || err != nil {
		log.Errorf("GetBlockByNumber error %v ", err)
		panic(err)
	}

	log.Debugf("Load blockchain data, bestblockhash: %s height: %d load delay : %v ", bc.currentBlockHeader.Hash(), height, delay)
}

// NewBlockchain returns a fully initialised blockchain service using input data
func NewBlockchain(ledger *ledger.Ledger) *Blockchain {
	bc := &Blockchain{
		mu:                 sync.Mutex{},
		wg:                 sync.WaitGroup{},
		ledger:             ledger,
		quitCh:             make(chan bool),
		txCh:               make(chan *types.Transaction, 10000),
		blkCh:              make(chan *types.Block, 10),
		currentBlockHeader: new(types.BlockHeader),
		orphans:            list.New(),
	}
	bc.load()
	return bc
}

// SetBlockchainValidator sets the validator of the blockchain
func (bc *Blockchain) SetBlockchainValidator(validator validator.Validator) {
	bc.validator = validator
	bc.ledger.Validator = bc.validator
}

// SetBlockchainConsenter sets the consenter of the blockchain
func (bc *Blockchain) SetBlockchainConsenter(consenter consensus.Consenter) {
	bc.consenter = consenter
	if bc.consenter.Name() == "noops" {
		bc.Start()
	}
}

// SetNetworkStack sets the node of the blockchain
func (bc *Blockchain) SetNetworkStack(pm NetworkStack) {
	bc.pm = pm
}

// CurrentHeight returns current heigt of the current block
func (bc *Blockchain) CurrentHeight() uint32 {
	return bc.currentBlockHeader.Height
}

// CurrentBlockHash returns current block hash of the current block
func (bc *Blockchain) CurrentBlockHash() crypto.Hash {
	return bc.currentBlockHeader.Hash()
}

// GetNextBlockHash returns the next block hash
func (bc *Blockchain) GetNextBlockHash(h crypto.Hash) (crypto.Hash, error) {
	blockHeader, err := bc.ledger.GetBlockByHash(h.Bytes())
	if blockHeader == nil || err != nil {
		return h, err
	}
	nextBlockHeader, err := bc.ledger.GetBlockByNumber(blockHeader.Height + 1)
	if nextBlockHeader == nil || err != nil {
		return h, err
	}
	hash := nextBlockHeader.Hash()
	return hash, nil
}

// GetAsset returns asset
func (bc *Blockchain) GetAsset(id uint32) *state.Asset {
	if bc.validator == nil {
		b, _ := bc.ledger.GetAssetFromDB(id)
		return b
	}
	return bc.validator.GetAsset(id)
}

// GetBalance returns balance
func (bc *Blockchain) GetBalance(addr accounts.Address) *state.Balance {
	if bc.validator == nil {
		b, _ := bc.ledger.GetBalanceFromDB(addr)
		return b
	}
	return bc.validator.GetBalance(addr)
}

// GetTransaction returns transaction in ledger first then txBool
func (bc *Blockchain) GetTransaction(txHash crypto.Hash) (*types.Transaction, error) {
	tx, err := bc.ledger.GetTxByTxHash(txHash.Bytes())
	if bc.validator != nil && err != nil {
		var ok bool
		if tx, ok = bc.validator.GetTransactionByHash(txHash); ok {
			return tx, nil
		}
	}

	return tx, err
}

// Start starts blockchain services
func (bc *Blockchain) Start() {
	// bc.wg.Add(1)
	// start consesnus
	bc.StartConsensusService()
	// start txpool
	bc.StartTxPoolService()
	log.Debug("BlockChain Service start")
	// bc.wg.Wait()
}

func (bc *Blockchain) Synced() bool {
	return bc.synced
}

var allProcessBlock time.Duration
var allBlockCnt int64
var allTransactionCnt int64
// StartConsensusService starts consensus service
func (bc *Blockchain) StartConsensusService() {
	go bc.consenter.Start()
	go func() {
		for {
			select {
			case commitedTxs := <-bc.consenter.OutputTxsChannel():
				startTime := time.Now()
				//add lo
				log.Infof("Outputs StartConsensusService len=%d", len(commitedTxs.Txs))

				height, _ := bc.ledger.Height()
				height++
				if commitedTxs.Height == height {
					if !bc.synced {
						bc.synced = true
					}
					bc.processConsensusOutput(commitedTxs)
				} else if commitedTxs.Height > height {
					//orphan
					bc.orphans.PushBack(commitedTxs)
					for elem := bc.orphans.Front(); elem != nil; elem = elem.Next() {
						ocommitedTxs := elem.Value.(*consensus.OutputTxs)
						if ocommitedTxs.Height < height {
							bc.orphans.Remove(elem)
						} else if ocommitedTxs.Height == height {
							bc.orphans.Remove(elem)
							bc.processConsensusOutput(ocommitedTxs)
							height++
						} else {
							break
						}
					}
					if bc.orphans.Len() > 100 {
						bc.orphans.Remove(bc.orphans.Front())
					}
<<<<<<< HEAD
=======
					//bc.orphans.PushBack(commitedTxs)
>>>>>>> 12cfb6f1
				} /*else if bc.synced {
					log.Panicf("Height %d already exist in ledger", commitedTxs.Height)
				}*/

				oneBlockTime := time.Now().Sub(startTime)
				allProcessBlock += oneBlockTime
				allBlockCnt += 1
				allTransactionCnt += int64(len(commitedTxs.Txs))
				if allBlockCnt % 10 == 0 {
					avg_blk_time := allProcessBlock.Nanoseconds() / allBlockCnt /1000 /1000
					avg_tx_time := allProcessBlock.Nanoseconds() / allTransactionCnt /1000 /1000
					log.Debugf("WriteLedger, blockCnt: %d, txCnt: %d, avg_blk_time: %d, avg_tx_time: %d", allBlockCnt, allTransactionCnt, avg_blk_time, avg_tx_time)
				}
				log.Debugf("WriteLedger, blk_ht: %+v , tx_nums: %+v, time: %s", height, len(commitedTxs.Txs), oneBlockTime)

			}
		}
	}()
}

func (bc *Blockchain) processConsensusOutput(output *consensus.OutputTxs) {
	blk := bc.GenerateBlock(output.Txs, output.Time)
	if blk.Height() == output.Height {
		bc.pm.Relay(blk)
	}
}

// StartTxPool starts txpool service
func (bc *Blockchain) StartTxPoolService() {
	bc.validator.Start()
}

// ProcessTransaction processes new transaction from the network
func (bc *Blockchain) ProcessTransaction(tx *types.Transaction, needNotify bool) bool {
	// step 1: validate and mark transaction
	// step 2: add transaction to txPool
	// if atomic.LoadUint32(&bc.synced) == 0 {
	log.Debugf("[Blockchain] new tx, tx_hash: %v, tx_sender: %v, tx_nonce: %v", tx.Hash().String(), tx.Sender().String(), tx.Nonce())
	if bc.validator == nil {
		return true
	}

	err := bc.validator.ProcessTransaction(tx)
	log.Debugf("[Blockchain] new tx, tx_hash: %v, tx_sender: %v, tx_nonce: %v, end", tx.Hash().String(), tx.Sender().String(), tx.Nonce())
	if err != nil {
		if needNotify {
			notify.TxNotify(tx, fmt.Errorf("process transaction %v failed, %v", tx.Hash(), err))
		}
		log.Errorf(fmt.Sprintf("process transaction %v failed, %v", tx.Hash(), err))
		return false
	}

	return true
}

// ProcessBlock processes new block from the network,flag = true pack up block ,flag = false sync block
func (bc *Blockchain) ProcessBlock(blk *types.Block, flag bool) bool {
	bc.mu.Lock()
	defer bc.mu.Unlock()
	log.Debugf("block previoushash %s, currentblockhash %s,len %d", blk.PreviousHash(), bc.CurrentBlockHash(), len(blk.Transactions))
	if blk.PreviousHash() == bc.CurrentBlockHash() {
		bc.ledger.AppendBlock(blk, flag)
		notify.BlockNotify(blk)
		log.Infof("New Block  %s, height: %d Transaction Number: %d", blk.Hash(), blk.Height(), len(blk.Transactions))
		bc.currentBlockHeader = blk.Header
		return true
	}
	return false
}

func (bc *Blockchain) merkleRootHash(txs []*types.Transaction) crypto.Hash {
	if len(txs) > 0 {
		hashs := make([]crypto.Hash, 0)
		for _, tx := range txs {
			hashs = append(hashs, tx.Hash())
		}
		return crypto.ComputeMerkleHash(hashs)[0]
	}
	return crypto.Hash{}
}

// GenerateBlock gets transactions from consensus service and generates a new block
func (bc *Blockchain) GenerateBlock(txs types.Transactions, createTime uint32) *types.Block {
	var (
		// default value is empty hash
		merkleRootHash crypto.Hash
	)

	blk := types.NewBlock(bc.currentBlockHeader.Hash(),
		createTime, bc.currentBlockHeader.Height+1,
		uint32(100),
		merkleRootHash,
		txs,
	)
	return blk
}<|MERGE_RESOLUTION|>--- conflicted
+++ resolved
@@ -229,10 +229,7 @@
 					if bc.orphans.Len() > 100 {
 						bc.orphans.Remove(bc.orphans.Front())
 					}
-<<<<<<< HEAD
-=======
 					//bc.orphans.PushBack(commitedTxs)
->>>>>>> 12cfb6f1
 				} /*else if bc.synced {
 					log.Panicf("Height %d already exist in ledger", commitedTxs.Height)
 				}*/
