// Copyright (C) 2017, Beijing Bochen Technology Co.,Ltd.  All rights reserved.
//
// This file is part of L0
//
// The L0 is free software: you can redistribute it and/or modify
// it under the terms of the GNU General Public License as published by
// the Free Software Foundation, either version 3 of the License, or
// (at your option) any later version.
//
// The L0 is distributed in the hope that it will be useful,
// but WITHOUT ANY WARRANTY; without even the implied warranty of
// MERCHANTABILITY or FITNESS FOR A PARTICULAR PURPOSE.  See the
//
// GNU General Public License for more details.
//
// You should have received a copy of the GNU General Public License
// along with this program.  If not, see <http://www.gnu.org/licenses/>.

package lbft

import (
	"crypto/sha256"
	"encoding/hex"
	"encoding/json"
	"fmt"
	"strings"
	"sync"
	"time"

	"github.com/bocheninc/L0/components/log"
	"github.com/bocheninc/L0/components/utils"
	"github.com/bocheninc/L0/core/consensus"
	"github.com/bocheninc/L0/core/types"
)

//MINQUORUM  Define min quorum
const MINQUORUM = 3

//EMPTYREQUEST empty request id
const EMPTYREQUEST = 1136160000

//NewLbft Create lbft consenter
func NewLbft(options *Options, stack consensus.IStack) *Lbft {
	lbft := &Lbft{
		options: options,
		stack:   stack,

		recvConsensusMsgChan: make(chan *Message, options.BufferSize),
		outputTxsChan:        make(chan *consensus.OutputTxs, options.BufferSize),
		broadcastChan:        make(chan *consensus.BroadcastConsensus, options.BufferSize),
	}
	lbft.height = lbft.stack.GetBlockchainInfo().Height
	lbft.seqNo = lbft.stack.GetBlockchainInfo().LastSeqNo
	lbft.execHeight = lbft.height
	lbft.execSeqNo = lbft.seqNo
	lbft.priority = time.Now().UnixNano()
	lbft.primaryHistory = make(map[string]int64)

	lbft.vcStore = make(map[string]*viewChangeList)
	lbft.coreStore = make(map[string]*lbftCore)
	lbft.committedRequests = make(map[uint32]*Request)

	lbft.blockTimer = time.NewTimer(lbft.options.BlockTimeout)
	lbft.blockTimer.Stop()

	if lbft.options.N < MINQUORUM {
		lbft.options.N = MINQUORUM
	}
<<<<<<< HEAD
	if lbft.options.Request <= lbft.options.ViewChange {
		lbft.options.Request = 3 * lbft.options.ViewChange / 2
	}
	if lbft.options.BlockTimeout <= lbft.options.BatchTimeout {
		lbft.options.BlockTimeout = 3 * lbft.options.BatchTimeout / 2
	}
	// if lbft.options.ResendViewChange <= lbft.options.ViewChange {
	// 	lbft.options.ResendViewChange = 3 * lbft.options.ViewChange / 2
	// }
	if lbft.options.ViewChangePeriod > 0*time.Second && lbft.options.ViewChangePeriod <= lbft.options.ViewChange {
		lbft.options.ViewChangePeriod = 60 * 3 * lbft.options.ViewChange / 2
	}
=======
	if lbft.options.ResendViewChange < lbft.options.ViewChange {
		lbft.options.ResendViewChange = lbft.options.ViewChange
	}
	if lbft.options.BlockTimeout < lbft.options.BatchTimeout {
		lbft.options.BlockTimeout = lbft.options.BatchTimeout
	}

	if lbft.options.ViewChangePeriod > 0*time.Second && lbft.options.ViewChangePeriod <= lbft.options.ViewChange {
		lbft.options.ViewChangePeriod = 60 * 3 * lbft.options.ViewChange / 2
	}
>>>>>>> 5eb086a4
	return lbft
}

//Lbft Define lbft consenter
type Lbft struct {
	sync.RWMutex
	options *Options
	stack   consensus.IStack
<<<<<<< HEAD

	recvConsensusMsgChan chan *Message
	outputTxsChan        chan *consensus.OutputTxs
	broadcastChan        chan *consensus.BroadcastConsensus

	height                uint32
	seqNo                 uint32
	execHeight            uint32
	execSeqNo             uint32
	priority              int64
	primaryHistory        map[string]int64
	primaryID             string
	lastPrimaryID         string
	newViewTimer          *time.Timer
	viewChangePeriodTimer *time.Timer

	rvc               *ViewChange
	vcStore           map[string]*viewChangeList
	coreStore         map[string]*lbftCore
	committedRequests map[uint32]*Request

=======

	recvConsensusMsgChan chan *Message
	outputTxsChan        chan *consensus.OutputTxs
	broadcastChan        chan *consensus.BroadcastConsensus

	height                uint32
	seqNo                 uint32
	execHeight            uint32
	execSeqNo             uint32
	priority              int64
	primaryHistory        map[string]int64
	primaryID             string
	lastPrimaryID         string
	newViewTimer          *time.Timer
	viewChangePeriodTimer *time.Timer

	rvc               *ViewChange
	vcStore           map[string]*viewChangeList
	rwVcStore         sync.RWMutex
	coreStore         map[string]*lbftCore
	committedRequests map[uint32]*Request

>>>>>>> 5eb086a4
	fetched   []*Committed
	outputTxs types.Transactions
	seqNos    []uint32
	cnt       int

	blockTimer *time.Timer
	exit       chan struct{}
}

<<<<<<< HEAD
=======
func (lbft *Lbft) Name() string {
	return "lbft"
}

>>>>>>> 5eb086a4
func (lbft *Lbft) String() string {
	bytes, _ := json.Marshal(lbft.options)
	return string(bytes)
}

//Options
func (lbft *Lbft) Options() consensus.IOptions {
	return lbft.options
}

//Start Start consenter serverice
func (lbft *Lbft) Start() {
	if lbft.exit != nil {
		log.Warnf("Replica %s consenter alreay started", lbft.options.ID)
		return
	}
	log.Infof("lbft : %s", lbft)
	log.Infof("Replica %s consenter started", lbft.options.ID)
	lbft.exit = make(chan struct{})
	for {
		select {
		case <-lbft.exit:
			lbft.exit = nil
			log.Infof("Replica %s consenter stopped", lbft.options.ID)
			return
		case msg := <-lbft.recvConsensusMsgChan:
			for msg != nil {
				msg = lbft.processConsensusMsg(msg)
			}
		case <-lbft.blockTimer.C:
			if lbft.isPrimary() {
				req := &Request{
					ID:     EMPTYREQUEST,
					Time:   uint32(time.Now().Unix()),
					Height: lbft.height,
					Txs:    nil,
					Func:   nil,
				}
				lbft.recvConsensusMsgChan <- &Message{
					Type:    MESSAGEREQUEST,
					Payload: utils.Serialize(req),
				}
			}
		}
	}
}

//Stop Stop consenter serverice
func (lbft *Lbft) Stop() {
	if lbft.exit == nil {
		log.Warnf("Replica %s consenter alreay stopped", lbft.options.ID)
		return
	}
	close(lbft.exit)
}

// Quorum num of quorum
func (lbft *Lbft) Quorum() int {
	return lbft.options.Q
}

// BatchSize size of batch
func (lbft *Lbft) BatchSize() int {
	return lbft.options.BatchSize
}

// PendingSize size of batch pending
func (lbft *Lbft) PendingSize() int {
	return len(lbft.coreStore)
}

// BatchTimeout size of batch timeout
func (lbft *Lbft) BatchTimeout() time.Duration {
	return lbft.options.BatchTimeout
}

//ProcessBatches
func (lbft *Lbft) ProcessBatch(txs types.Transactions, function func(int, types.Transactions)) {
<<<<<<< HEAD
	if !lbft.hasPrimary() {
		lbft.startNewViewTimer()
	}
=======
	lbft.startNewViewTimer()
>>>>>>> 5eb086a4
	if !lbft.isPrimary() {
		function(0, txs)
		return
	}

	if _, txs := lbft.stack.VerifyTxs(txs, true); len(txs) > 0 {
		req := &Request{
			ID:   time.Now().UnixNano(),
			Time: uint32(time.Now().Unix()),
			Txs:  txs,
			Func: function,
		}
		if !req.isValid() {
			panic("illegal request")
		}
		log.Debugf("Replica %s send Request for consensus %s", lbft.options.ID, req.Name())
		lbft.recvConsensusMsgChan <- &Message{
			Type:    MESSAGEREQUEST,
			Payload: utils.Serialize(req),
		}
		function(1, txs)
	}
}

//RecvConsensus Receive consensus data for consenter
func (lbft *Lbft) RecvConsensus(payload []byte) {
	msg := &Message{}
	if err := utils.Deserialize(payload, msg); err != nil {
		log.Errorf("Replica %s receive consensus message : unkown %v", lbft.options.ID, err)
		return
	}
	lbft.recvConsensusMsgChan <- msg
}

//BroadcastConsensusChannel Broadcast consensus data
func (lbft *Lbft) BroadcastConsensusChannel() <-chan *consensus.BroadcastConsensus {
	return lbft.broadcastChan
}

//OutputTxsChannel Commit block data
func (lbft *Lbft) OutputTxsChannel() <-chan *consensus.OutputTxs {
	return lbft.outputTxsChan
}

func (lbft *Lbft) broadcast(to string, msg *Message) {
	lbft.broadcastChan <- &consensus.BroadcastConsensus{
		To:      to,
		Payload: utils.Serialize(msg),
	}
}

func (lbft *Lbft) isPrimary() bool {
	return strings.Compare(lbft.options.ID, lbft.primaryID) == 0
}

func (lbft *Lbft) hasPrimary() bool {
	return strings.Compare("", lbft.primaryID) != 0
}

func (lbft *Lbft) processConsensusMsg(msg *Message) *Message {
	switch tp := msg.Type; tp {
	case MESSAGEREQUEST:
		if request := msg.GetRequest(); request != nil {
			return lbft.recvRequest(request)
<<<<<<< HEAD
		}
	case MESSAGEPREPREPARE:
		if preprepare := msg.GetPrePrepare(); preprepare != nil {
			return lbft.recvPrePrepare(preprepare)
		}
	case MESSAGEPREPARE:
		if prepare := msg.GetPrepare(); prepare != nil {
			return lbft.recvPrepare(prepare)
		}
	case MESSAGECOMMIT:
		if commit := msg.GetCommit(); commit != nil {
			return lbft.recvCommit(commit)
		}
	case MESSAGECOMMITTED:
		if committed := msg.GetCommitted(); committed != nil {
			return lbft.recvCommitted(committed)
		}
=======
		}
	case MESSAGEPREPREPARE:
		if preprepare := msg.GetPrePrepare(); preprepare != nil {
			return lbft.recvPrePrepare(preprepare)
		}
	case MESSAGEPREPARE:
		if prepare := msg.GetPrepare(); prepare != nil {
			return lbft.recvPrepare(prepare)
		}
	case MESSAGECOMMIT:
		if commit := msg.GetCommit(); commit != nil {
			return lbft.recvCommit(commit)
		}
	case MESSAGECOMMITTED:
		if committed := msg.GetCommitted(); committed != nil {
			return lbft.recvCommitted(committed)
		}
>>>>>>> 5eb086a4
	case MESSAGEFETCHCOMMITTED:
		if fct := msg.GetFetchCommitted(); fct != nil {
			return nil
		}
	case MESSAGEVIEWCHANGE:
		if vc := msg.GetViewChange(); vc != nil {
			return lbft.recvViewChange(vc)
		}
	default:
		log.Warnf("unsupport consensus message type %v ", tp)
	}
	return nil
}

func (lbft *Lbft) hash() (ret string) {
	h1 := sha256.Sum256(utils.Serialize(lbft.outputTxs))
	h2 := sha256.Sum256(utils.Serialize(lbft.seqNos))
	return hex.EncodeToString(h1[:]) + ":" + hex.EncodeToString(h2[:])
}

func (lbft *Lbft) startNewViewTimer() {
	lbft.Lock()
	defer lbft.Unlock()
	if lbft.newViewTimer == nil {
		lbft.newViewTimer = time.AfterFunc(lbft.options.Request, func() {
<<<<<<< HEAD
=======
			lbft.Lock()
			defer lbft.Unlock()
>>>>>>> 5eb086a4
			vc := &ViewChange{
				ID:        "lbft",
				Priority:  lbft.priority,
				PrimaryID: lbft.options.ID,
				SeqNo:     lbft.execSeqNo,
				Height:    lbft.execHeight,
				OptHash:   lbft.options.Hash() + ":" + lbft.hash(),
				ReplicaID: lbft.options.ID,
				Chain:     lbft.options.Chain,
			}
			lbft.sendViewChange(vc, fmt.Sprintf("request timeout(%s)", lbft.options.Request))
<<<<<<< HEAD
=======
			lbft.newViewTimer = nil
>>>>>>> 5eb086a4
		})
	}
}

func (lbft *Lbft) stopNewViewTimer() {
	lbft.Lock()
	defer lbft.Unlock()
	if lbft.newViewTimer != nil {
		lbft.newViewTimer.Stop()
		lbft.newViewTimer = nil
	}
}

func (lbft *Lbft) startViewChangePeriodTimer() {
	if lbft.options.ViewChangePeriod > 0*time.Second && lbft.viewChangePeriodTimer == nil {
		lbft.viewChangePeriodTimer = time.AfterFunc(lbft.options.ViewChangePeriod, func() {
			vc := &ViewChange{
				ID:        "lbft-period",
				Priority:  lbft.priority,
				PrimaryID: lbft.options.ID,
				SeqNo:     lbft.execSeqNo,
				Height:    lbft.execHeight,
				OptHash:   lbft.options.Hash() + ":" + lbft.hash(),
				ReplicaID: lbft.options.ID,
				Chain:     lbft.options.Chain,
			}
			lbft.sendViewChange(vc, fmt.Sprintf("period timemout(%v)", lbft.options.ViewChangePeriod))
		})
	}
}

func (lbft *Lbft) stopViewChangePeriodTimer() {
	if lbft.viewChangePeriodTimer != nil {
		lbft.viewChangePeriodTimer.Stop()
		lbft.viewChangePeriodTimer = nil
	}
}

func (lbft *Lbft) recvFetchCommitted(fct *FetchCommitted) *Message {
	if fct.Chain != lbft.options.Chain {
		log.Errorf("Replica %s received FetchCommitted(%d) from %s: ingnore, diff chain (%s-%s)", lbft.options.ID, fct.SeqNo, fct.ReplicaID, lbft.options.Chain, fct.Chain)
		return nil
	}

	log.Debugf("Replica %s received FetchCommitted(%d) from %s", lbft.options.ID, fct.SeqNo, fct.ReplicaID)

	if request, ok := lbft.committedRequests[fct.SeqNo]; ok {
		ctt := &Committed{
			SeqNo:     fct.SeqNo,
			Request:   request,
			Chain:     lbft.options.Chain,
			ReplicaID: lbft.options.ID,
		}
		lbft.broadcast(lbft.options.Chain, &Message{
			Type:    MESSAGECOMMITTED,
			Payload: utils.Serialize(ctt),
		})
	} else {
		log.Warnf("Replica %s received FetchCommitted(%d) from %s : ignore missing ", lbft.options.ID, fct.SeqNo, fct.ReplicaID)
	}
	return nil
<<<<<<< HEAD
}

func (lbft *Lbft) sendViewChange(vc *ViewChange, reason string) {
	log.Debugf("Replica %s send ViewChange(%s) for voter %s: %s", lbft.options.ID, vc.ID, vc.PrimaryID, reason)
	lbft.recvViewChange(vc)
	lbft.broadcast(lbft.options.Chain, &Message{
		Type:    MESSAGEVIEWCHANGE,
		Payload: utils.Serialize(vc),
	})
}

type viewChangeList struct {
	vcs          []*ViewChange
	timeoutTimer *time.Timer
	resendTimer  *time.Timer
}

=======
}

func (lbft *Lbft) sendViewChange(vc *ViewChange, reason string) {
	log.Infof("Replica %s send ViewChange(%s) for voter %s: %s", lbft.options.ID, vc.ID, vc.PrimaryID, reason)
	lbft.recvViewChange(vc)
	lbft.broadcast(lbft.options.Chain, &Message{
		Type:    MESSAGEVIEWCHANGE,
		Payload: utils.Serialize(vc),
	})
}

type viewChangeList struct {
	vcs          []*ViewChange
	timeoutTimer *time.Timer
	resendTimer  *time.Timer
}

>>>>>>> 5eb086a4
func (vcl *viewChangeList) start(lbft *Lbft) {
	vcl.timeoutTimer = time.AfterFunc(lbft.options.ViewChange, func() {
		if len(vcl.vcs) >= lbft.Quorum() {
			var tvc *ViewChange
			for _, v := range vcl.vcs {
				if v.PrimaryID == lbft.lastPrimaryID {
					continue
<<<<<<< HEAD
				}
				if v.SeqNo != lbft.execSeqNo || v.Height != lbft.execHeight || v.OptHash != lbft.options.Hash()+":"+lbft.hash() {
					continue
				}
				if p, ok := lbft.primaryHistory[v.PrimaryID]; ok && p != v.Priority {
					continue
				}
				if tvc == nil {
					tvc = v
				} else if tvc.Priority > v.Priority {
					tvc = v
				}
			}
			if tvc == nil {
				return
			}
			lbft.rvc = tvc
			vcl.resendTimer = time.AfterFunc(lbft.options.ResendViewChange, func() {
				lbft.rvc.Chain = lbft.options.Chain
				lbft.rvc.ReplicaID = lbft.options.ID
				lbft.sendViewChange(lbft.rvc, fmt.Sprintf("resend timeout(%s)", lbft.options.ResendViewChange))
			})
		}
		delete(lbft.vcStore, vcl.vcs[0].ID)
	})
=======
				}
				if v.SeqNo != lbft.execSeqNo || v.Height != lbft.execHeight || v.OptHash != lbft.options.Hash()+":"+lbft.hash() {
					continue
				}
				if p, ok := lbft.primaryHistory[v.PrimaryID]; ok && p != v.Priority {
					continue
				}
				if tvc == nil {
					tvc = v
				} else if tvc.Priority > v.Priority {
					tvc = v
				}
			}
			log.Infof("Replica %s ViewChange(%s) timeout %s : voter %v", lbft.options.ID, vcl.vcs[0].ID, lbft.options.ViewChange, tvc)
			if tvc == nil {
				return
			}
			if lbft.rvc == nil {
				lbft.rvc = tvc
				vcl.resendTimer = time.AfterFunc(lbft.options.ResendViewChange, func() {
					lbft.rvc.ID += ":resend"
					lbft.rvc.Chain = lbft.options.Chain
					lbft.rvc.ReplicaID = lbft.options.ID
					lbft.sendViewChange(lbft.rvc, fmt.Sprintf("resend timeout(%s)", lbft.options.ResendViewChange))
					lbft.rvc = nil
				})
			}
		} else {
			log.Debugf("Replica %s ViewChange(%s) timeout %s : %d", lbft.options.ID, vcl.vcs[0].ID, lbft.options.ViewChange, len(vcl.vcs))
		}
		lbft.rwVcStore.Lock()
		delete(lbft.vcStore, vcl.vcs[0].ID)
		lbft.rwVcStore.Unlock()
	})
}

func (vcl *viewChangeList) stop() {
	if vcl.timeoutTimer != nil {
		vcl.timeoutTimer.Stop()
		vcl.timeoutTimer = nil
	}
	if vcl.resendTimer != nil {
		vcl.resendTimer.Stop()
		vcl.resendTimer = nil
	}
>>>>>>> 5eb086a4
}

func (lbft *Lbft) recvViewChange(vc *ViewChange) *Message {
	if vc.Chain != lbft.options.Chain {
		log.Errorf("Replica %s received ViewChange(%s) from %s: ingnore, diff chain (%s-%s)", lbft.options.ID, vc.ID, vc.ReplicaID, lbft.options.Chain, vc.Chain)
		return nil
	}

<<<<<<< HEAD
	vcl, ok := lbft.vcStore[vc.ID]
	if !ok {
		vcl = &viewChangeList{}
		vcl.start(lbft)
		lbft.vcStore[vc.ID] = vcl
=======
	lbft.rwVcStore.Lock()
	vcl, ok := lbft.vcStore[vc.ID]
	if !ok {
		vcl = &viewChangeList{}
		lbft.vcStore[vc.ID] = vcl
		vcl.start(lbft)
>>>>>>> 5eb086a4
	} else {
		for _, v := range vcl.vcs {
			if v.Chain == vc.Chain && v.ReplicaID == vc.ReplicaID {
				log.Warningf("Replica %s received ViewChange(%s) from %s: ingnore, duplicate", lbft.options.ID, vc.ID, vc.ReplicaID)
				return nil
			}
		}
	}
<<<<<<< HEAD
	// if _, ok := lbft.primaryHistory[vc.PrimaryID]; !ok && vc.PrimaryID == vc.ReplicaID {
	// 	lbft.primaryHistory[vc.PrimaryID] = vc.Priority
	// }
	log.Debugf("Replica %s received ViewChange(%s) from %s,  voter: %s %d %d %s", lbft.options.ID, vc.ID, vc.ReplicaID, vc.PrimaryID, vc.SeqNo, vc.Height, vc.OptHash)
=======
	lbft.rwVcStore.Unlock()
	// if _, ok := lbft.primaryHistory[vc.PrimaryID]; !ok && vc.PrimaryID == vc.ReplicaID {
	// 	lbft.primaryHistory[vc.PrimaryID] = vc.Priority
	// }
	log.Infof("Replica %s received ViewChange(%s) from %s,  voter: %s %d %d %s", lbft.options.ID, vc.ID, vc.ReplicaID, vc.PrimaryID, vc.SeqNo, vc.Height, vc.OptHash)
>>>>>>> 5eb086a4

	vcl.vcs = append(vcl.vcs, vc)
	if len(vcl.vcs) >= lbft.Quorum() {
		if len(vcl.vcs) == lbft.Quorum() {
			if lbft.primaryID != "" {
				lbft.lastPrimaryID = lbft.primaryID
				lbft.primaryID = ""
<<<<<<< HEAD
				log.Infof("Replica %s clear PrimaryID %s", lbft.options.ID, lbft.lastPrimaryID)
=======
				log.Infof("Replica %s ViewChange(%s) over : clear PrimaryID %s", lbft.options.ID, vcl.vcs[0].ID, lbft.lastPrimaryID)
>>>>>>> 5eb086a4
			}
		}
		q := 0
		var tvc *ViewChange
		for _, v := range vcl.vcs {
			if v.PrimaryID == lbft.lastPrimaryID {
				continue
			}
			if v.SeqNo != lbft.execSeqNo || v.Height != lbft.execHeight || v.OptHash != lbft.options.Hash()+":"+lbft.hash() {
				continue
			}
			if p, ok := lbft.primaryHistory[v.PrimaryID]; ok && p != v.Priority {
				continue
			}
			if tvc == nil {
				tvc = v
			} else if tvc.Priority > v.Priority {
				tvc = v
			}
		}
		for _, v := range vcl.vcs {
			if v.PrimaryID == lbft.lastPrimaryID {
				continue
			}
			if v.SeqNo != lbft.execSeqNo || v.Height != lbft.execHeight || v.OptHash != lbft.options.Hash()+":"+lbft.hash() {
				continue
			}
			if p, ok := lbft.primaryHistory[v.PrimaryID]; ok && p != v.Priority {
				continue
<<<<<<< HEAD
			}
			if v.PrimaryID != tvc.PrimaryID {
				continue
			}
=======
			}
			if v.PrimaryID != tvc.PrimaryID {
				continue
			}
>>>>>>> 5eb086a4
			q++
		}
		if q >= lbft.Quorum() && lbft.primaryID == "" {
			lbft.newView(tvc)
		}
	}
	return nil
}

func (lbft *Lbft) newView(vc *ViewChange) {
	log.Infof("Replica %s vote new PrimaryID %s (%d %d)", lbft.options.ID, vc.PrimaryID, vc.SeqNo, vc.Height)
	lbft.primaryID = vc.PrimaryID
	lbft.seqNo = vc.SeqNo
	lbft.height = vc.Height
	lbft.execSeqNo = lbft.seqNo
	lbft.execHeight = lbft.height
	lbft.cnt = len(lbft.outputTxs)
	if lbft.cnt > 0 {
		lbft.height++
	}
	delete(lbft.primaryHistory, lbft.primaryID)
	if lbft.primaryID == lbft.options.ID {
		lbft.priority = time.Now().UnixNano()
<<<<<<< HEAD
	}
	lbft.stopViewChangePeriodTimer()
	lbft.startViewChangePeriodTimer()

	for _, vcl := range lbft.vcStore {
		if vcl.timeoutTimer != nil {
			vcl.timeoutTimer.Stop()
			vcl.timeoutTimer = nil
		}
		if vcl.resendTimer != nil {
			vcl.resendTimer.Stop()
			vcl.resendTimer = nil
		}
	}
	lbft.vcStore = make(map[string]*viewChangeList)

	for _, core := range lbft.coreStore {
		lbft.stopNewViewTimerForCore(core)
		if core.prePrepare != nil {
			req := core.prePrepare.Request
			f := req.Func
			if f != nil && req.fromChain() == lbft.options.Chain {
				f(2, req.Txs)
			}
		}
	}
	lbft.coreStore = make(map[string]*lbftCore)

	for seqNo, req := range lbft.committedRequests {
		if req.Height > lbft.execHeight || seqNo > lbft.execSeqNo {
			delete(lbft.committedRequests, seqNo)
			f := req.Func
			if f != nil && req.fromChain() == lbft.options.Chain {
				f(2, req.Txs)
			}
		}
=======
	}
	lbft.stopViewChangePeriodTimer()
	lbft.startViewChangePeriodTimer()

	lbft.rwVcStore.Lock()
	for _, vcl := range lbft.vcStore {
		vcl.stop()
	}
	lbft.vcStore = make(map[string]*viewChangeList)
	lbft.rwVcStore.Unlock()

	for _, core := range lbft.coreStore {
		lbft.stopNewViewTimerForCore(core)
		if core.prePrepare != nil {
			req := core.prePrepare.Request
			f := req.Func
			if f != nil && req.fromChain() == lbft.options.Chain {
				f(2, req.Txs)
			}
		}
	}
	lbft.coreStore = make(map[string]*lbftCore)

	for seqNo, req := range lbft.committedRequests {
		if req.Height > lbft.execHeight || seqNo > lbft.execSeqNo {
			delete(lbft.committedRequests, seqNo)
			f := req.Func
			if f != nil && req.fromChain() == lbft.options.Chain {
				f(2, req.Txs)
			}
		}
	}
	if !lbft.isPrimary() {
		lbft.stopNewViewTimer()
>>>>>>> 5eb086a4
	}
}<|MERGE_RESOLUTION|>--- conflicted
+++ resolved
@@ -66,31 +66,16 @@
 	if lbft.options.N < MINQUORUM {
 		lbft.options.N = MINQUORUM
 	}
-<<<<<<< HEAD
-	if lbft.options.Request <= lbft.options.ViewChange {
-		lbft.options.Request = 3 * lbft.options.ViewChange / 2
-	}
-	if lbft.options.BlockTimeout <= lbft.options.BatchTimeout {
-		lbft.options.BlockTimeout = 3 * lbft.options.BatchTimeout / 2
-	}
-	// if lbft.options.ResendViewChange <= lbft.options.ViewChange {
-	// 	lbft.options.ResendViewChange = 3 * lbft.options.ViewChange / 2
-	// }
+	if lbft.options.ResendViewChange < lbft.options.ViewChange {
+		lbft.options.ResendViewChange = lbft.options.ViewChange
+	}
+	if lbft.options.BlockTimeout < lbft.options.BatchTimeout {
+		lbft.options.BlockTimeout = lbft.options.BatchTimeout
+	}
+
 	if lbft.options.ViewChangePeriod > 0*time.Second && lbft.options.ViewChangePeriod <= lbft.options.ViewChange {
 		lbft.options.ViewChangePeriod = 60 * 3 * lbft.options.ViewChange / 2
 	}
-=======
-	if lbft.options.ResendViewChange < lbft.options.ViewChange {
-		lbft.options.ResendViewChange = lbft.options.ViewChange
-	}
-	if lbft.options.BlockTimeout < lbft.options.BatchTimeout {
-		lbft.options.BlockTimeout = lbft.options.BatchTimeout
-	}
-
-	if lbft.options.ViewChangePeriod > 0*time.Second && lbft.options.ViewChangePeriod <= lbft.options.ViewChange {
-		lbft.options.ViewChangePeriod = 60 * 3 * lbft.options.ViewChange / 2
-	}
->>>>>>> 5eb086a4
 	return lbft
 }
 
@@ -99,7 +84,6 @@
 	sync.RWMutex
 	options *Options
 	stack   consensus.IStack
-<<<<<<< HEAD
 
 	recvConsensusMsgChan chan *Message
 	outputTxsChan        chan *consensus.OutputTxs
@@ -118,33 +102,10 @@
 
 	rvc               *ViewChange
 	vcStore           map[string]*viewChangeList
-	coreStore         map[string]*lbftCore
-	committedRequests map[uint32]*Request
-
-=======
-
-	recvConsensusMsgChan chan *Message
-	outputTxsChan        chan *consensus.OutputTxs
-	broadcastChan        chan *consensus.BroadcastConsensus
-
-	height                uint32
-	seqNo                 uint32
-	execHeight            uint32
-	execSeqNo             uint32
-	priority              int64
-	primaryHistory        map[string]int64
-	primaryID             string
-	lastPrimaryID         string
-	newViewTimer          *time.Timer
-	viewChangePeriodTimer *time.Timer
-
-	rvc               *ViewChange
-	vcStore           map[string]*viewChangeList
 	rwVcStore         sync.RWMutex
 	coreStore         map[string]*lbftCore
 	committedRequests map[uint32]*Request
 
->>>>>>> 5eb086a4
 	fetched   []*Committed
 	outputTxs types.Transactions
 	seqNos    []uint32
@@ -154,13 +115,10 @@
 	exit       chan struct{}
 }
 
-<<<<<<< HEAD
-=======
 func (lbft *Lbft) Name() string {
 	return "lbft"
 }
 
->>>>>>> 5eb086a4
 func (lbft *Lbft) String() string {
 	bytes, _ := json.Marshal(lbft.options)
 	return string(bytes)
@@ -239,13 +197,7 @@
 
 //ProcessBatches
 func (lbft *Lbft) ProcessBatch(txs types.Transactions, function func(int, types.Transactions)) {
-<<<<<<< HEAD
-	if !lbft.hasPrimary() {
-		lbft.startNewViewTimer()
-	}
-=======
 	lbft.startNewViewTimer()
->>>>>>> 5eb086a4
 	if !lbft.isPrimary() {
 		function(0, txs)
 		return
@@ -310,7 +262,6 @@
 	case MESSAGEREQUEST:
 		if request := msg.GetRequest(); request != nil {
 			return lbft.recvRequest(request)
-<<<<<<< HEAD
 		}
 	case MESSAGEPREPREPARE:
 		if preprepare := msg.GetPrePrepare(); preprepare != nil {
@@ -328,25 +279,6 @@
 		if committed := msg.GetCommitted(); committed != nil {
 			return lbft.recvCommitted(committed)
 		}
-=======
-		}
-	case MESSAGEPREPREPARE:
-		if preprepare := msg.GetPrePrepare(); preprepare != nil {
-			return lbft.recvPrePrepare(preprepare)
-		}
-	case MESSAGEPREPARE:
-		if prepare := msg.GetPrepare(); prepare != nil {
-			return lbft.recvPrepare(prepare)
-		}
-	case MESSAGECOMMIT:
-		if commit := msg.GetCommit(); commit != nil {
-			return lbft.recvCommit(commit)
-		}
-	case MESSAGECOMMITTED:
-		if committed := msg.GetCommitted(); committed != nil {
-			return lbft.recvCommitted(committed)
-		}
->>>>>>> 5eb086a4
 	case MESSAGEFETCHCOMMITTED:
 		if fct := msg.GetFetchCommitted(); fct != nil {
 			return nil
@@ -372,11 +304,8 @@
 	defer lbft.Unlock()
 	if lbft.newViewTimer == nil {
 		lbft.newViewTimer = time.AfterFunc(lbft.options.Request, func() {
-<<<<<<< HEAD
-=======
 			lbft.Lock()
 			defer lbft.Unlock()
->>>>>>> 5eb086a4
 			vc := &ViewChange{
 				ID:        "lbft",
 				Priority:  lbft.priority,
@@ -388,10 +317,7 @@
 				Chain:     lbft.options.Chain,
 			}
 			lbft.sendViewChange(vc, fmt.Sprintf("request timeout(%s)", lbft.options.Request))
-<<<<<<< HEAD
-=======
 			lbft.newViewTimer = nil
->>>>>>> 5eb086a4
 		})
 	}
 }
@@ -453,25 +379,6 @@
 		log.Warnf("Replica %s received FetchCommitted(%d) from %s : ignore missing ", lbft.options.ID, fct.SeqNo, fct.ReplicaID)
 	}
 	return nil
-<<<<<<< HEAD
-}
-
-func (lbft *Lbft) sendViewChange(vc *ViewChange, reason string) {
-	log.Debugf("Replica %s send ViewChange(%s) for voter %s: %s", lbft.options.ID, vc.ID, vc.PrimaryID, reason)
-	lbft.recvViewChange(vc)
-	lbft.broadcast(lbft.options.Chain, &Message{
-		Type:    MESSAGEVIEWCHANGE,
-		Payload: utils.Serialize(vc),
-	})
-}
-
-type viewChangeList struct {
-	vcs          []*ViewChange
-	timeoutTimer *time.Timer
-	resendTimer  *time.Timer
-}
-
-=======
 }
 
 func (lbft *Lbft) sendViewChange(vc *ViewChange, reason string) {
@@ -489,7 +396,6 @@
 	resendTimer  *time.Timer
 }
 
->>>>>>> 5eb086a4
 func (vcl *viewChangeList) start(lbft *Lbft) {
 	vcl.timeoutTimer = time.AfterFunc(lbft.options.ViewChange, func() {
 		if len(vcl.vcs) >= lbft.Quorum() {
@@ -497,7 +403,6 @@
 			for _, v := range vcl.vcs {
 				if v.PrimaryID == lbft.lastPrimaryID {
 					continue
-<<<<<<< HEAD
 				}
 				if v.SeqNo != lbft.execSeqNo || v.Height != lbft.execHeight || v.OptHash != lbft.options.Hash()+":"+lbft.hash() {
 					continue
@@ -511,32 +416,6 @@
 					tvc = v
 				}
 			}
-			if tvc == nil {
-				return
-			}
-			lbft.rvc = tvc
-			vcl.resendTimer = time.AfterFunc(lbft.options.ResendViewChange, func() {
-				lbft.rvc.Chain = lbft.options.Chain
-				lbft.rvc.ReplicaID = lbft.options.ID
-				lbft.sendViewChange(lbft.rvc, fmt.Sprintf("resend timeout(%s)", lbft.options.ResendViewChange))
-			})
-		}
-		delete(lbft.vcStore, vcl.vcs[0].ID)
-	})
-=======
-				}
-				if v.SeqNo != lbft.execSeqNo || v.Height != lbft.execHeight || v.OptHash != lbft.options.Hash()+":"+lbft.hash() {
-					continue
-				}
-				if p, ok := lbft.primaryHistory[v.PrimaryID]; ok && p != v.Priority {
-					continue
-				}
-				if tvc == nil {
-					tvc = v
-				} else if tvc.Priority > v.Priority {
-					tvc = v
-				}
-			}
 			log.Infof("Replica %s ViewChange(%s) timeout %s : voter %v", lbft.options.ID, vcl.vcs[0].ID, lbft.options.ViewChange, tvc)
 			if tvc == nil {
 				return
@@ -569,7 +448,6 @@
 		vcl.resendTimer.Stop()
 		vcl.resendTimer = nil
 	}
->>>>>>> 5eb086a4
 }
 
 func (lbft *Lbft) recvViewChange(vc *ViewChange) *Message {
@@ -578,20 +456,12 @@
 		return nil
 	}
 
-<<<<<<< HEAD
-	vcl, ok := lbft.vcStore[vc.ID]
-	if !ok {
-		vcl = &viewChangeList{}
-		vcl.start(lbft)
-		lbft.vcStore[vc.ID] = vcl
-=======
 	lbft.rwVcStore.Lock()
 	vcl, ok := lbft.vcStore[vc.ID]
 	if !ok {
 		vcl = &viewChangeList{}
 		lbft.vcStore[vc.ID] = vcl
 		vcl.start(lbft)
->>>>>>> 5eb086a4
 	} else {
 		for _, v := range vcl.vcs {
 			if v.Chain == vc.Chain && v.ReplicaID == vc.ReplicaID {
@@ -600,18 +470,11 @@
 			}
 		}
 	}
-<<<<<<< HEAD
-	// if _, ok := lbft.primaryHistory[vc.PrimaryID]; !ok && vc.PrimaryID == vc.ReplicaID {
-	// 	lbft.primaryHistory[vc.PrimaryID] = vc.Priority
-	// }
-	log.Debugf("Replica %s received ViewChange(%s) from %s,  voter: %s %d %d %s", lbft.options.ID, vc.ID, vc.ReplicaID, vc.PrimaryID, vc.SeqNo, vc.Height, vc.OptHash)
-=======
 	lbft.rwVcStore.Unlock()
 	// if _, ok := lbft.primaryHistory[vc.PrimaryID]; !ok && vc.PrimaryID == vc.ReplicaID {
 	// 	lbft.primaryHistory[vc.PrimaryID] = vc.Priority
 	// }
 	log.Infof("Replica %s received ViewChange(%s) from %s,  voter: %s %d %d %s", lbft.options.ID, vc.ID, vc.ReplicaID, vc.PrimaryID, vc.SeqNo, vc.Height, vc.OptHash)
->>>>>>> 5eb086a4
 
 	vcl.vcs = append(vcl.vcs, vc)
 	if len(vcl.vcs) >= lbft.Quorum() {
@@ -619,11 +482,7 @@
 			if lbft.primaryID != "" {
 				lbft.lastPrimaryID = lbft.primaryID
 				lbft.primaryID = ""
-<<<<<<< HEAD
-				log.Infof("Replica %s clear PrimaryID %s", lbft.options.ID, lbft.lastPrimaryID)
-=======
 				log.Infof("Replica %s ViewChange(%s) over : clear PrimaryID %s", lbft.options.ID, vcl.vcs[0].ID, lbft.lastPrimaryID)
->>>>>>> 5eb086a4
 			}
 		}
 		q := 0
@@ -653,17 +512,10 @@
 			}
 			if p, ok := lbft.primaryHistory[v.PrimaryID]; ok && p != v.Priority {
 				continue
-<<<<<<< HEAD
 			}
 			if v.PrimaryID != tvc.PrimaryID {
 				continue
 			}
-=======
-			}
-			if v.PrimaryID != tvc.PrimaryID {
-				continue
-			}
->>>>>>> 5eb086a4
 			q++
 		}
 		if q >= lbft.Quorum() && lbft.primaryID == "" {
@@ -687,22 +539,16 @@
 	delete(lbft.primaryHistory, lbft.primaryID)
 	if lbft.primaryID == lbft.options.ID {
 		lbft.priority = time.Now().UnixNano()
-<<<<<<< HEAD
 	}
 	lbft.stopViewChangePeriodTimer()
 	lbft.startViewChangePeriodTimer()
 
+	lbft.rwVcStore.Lock()
 	for _, vcl := range lbft.vcStore {
-		if vcl.timeoutTimer != nil {
-			vcl.timeoutTimer.Stop()
-			vcl.timeoutTimer = nil
-		}
-		if vcl.resendTimer != nil {
-			vcl.resendTimer.Stop()
-			vcl.resendTimer = nil
-		}
+		vcl.stop()
 	}
 	lbft.vcStore = make(map[string]*viewChangeList)
+	lbft.rwVcStore.Unlock()
 
 	for _, core := range lbft.coreStore {
 		lbft.stopNewViewTimerForCore(core)
@@ -724,41 +570,8 @@
 				f(2, req.Txs)
 			}
 		}
-=======
-	}
-	lbft.stopViewChangePeriodTimer()
-	lbft.startViewChangePeriodTimer()
-
-	lbft.rwVcStore.Lock()
-	for _, vcl := range lbft.vcStore {
-		vcl.stop()
-	}
-	lbft.vcStore = make(map[string]*viewChangeList)
-	lbft.rwVcStore.Unlock()
-
-	for _, core := range lbft.coreStore {
-		lbft.stopNewViewTimerForCore(core)
-		if core.prePrepare != nil {
-			req := core.prePrepare.Request
-			f := req.Func
-			if f != nil && req.fromChain() == lbft.options.Chain {
-				f(2, req.Txs)
-			}
-		}
-	}
-	lbft.coreStore = make(map[string]*lbftCore)
-
-	for seqNo, req := range lbft.committedRequests {
-		if req.Height > lbft.execHeight || seqNo > lbft.execSeqNo {
-			delete(lbft.committedRequests, seqNo)
-			f := req.Func
-			if f != nil && req.fromChain() == lbft.options.Chain {
-				f(2, req.Txs)
-			}
-		}
 	}
 	if !lbft.isPrimary() {
 		lbft.stopNewViewTimer()
->>>>>>> 5eb086a4
 	}
 }