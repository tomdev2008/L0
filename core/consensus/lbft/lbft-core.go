--- conflicted
+++ resolved
@@ -162,8 +162,6 @@
 			Payload: utils.Serialize(preprepare),
 		})
 		lbft.recvPrePrepare(preprepare)
-<<<<<<< HEAD
-=======
 
 		if request.ID == EMPTYREQUEST {
 			lbft.cnt = 0
@@ -171,7 +169,6 @@
 		} else if lbft.cnt += len(request.Txs); lbft.cnt >= lbft.options.BlockSize {
 			lbft.sendEmptyRequest()
 		}
->>>>>>> 6fe5025e
 	} else {
 		log.Debugf("Replica %s received Request for consensus %s: ignore, backup", lbft.options.ID, digest)
 	}
@@ -279,14 +276,7 @@
 	}
 
 	log.Debugf("Replica %s send Prepare for consensus %s", lbft.options.ID, prepare.Digest)
-<<<<<<< HEAD
 	lbft.broadcast(lbft.options.Chain, &Message{Type: MESSAGEPREPARE, Payload: utils.Serialize(prepare)})
-=======
-	lbft.broadcast(core.fromChain, &Message{Type: MESSAGEPREPARE, Payload: utils.Serialize(prepare)})
-	if core.fromChain != core.toChain {
-		lbft.broadcast(core.toChain, &Message{Type: MESSAGEPREPARE, Payload: utils.Serialize(prepare)})
-	}
->>>>>>> 6fe5025e
 	lbft.recvPrepare(prepare)
 	return nil
 }
@@ -327,14 +317,7 @@
 	}
 
 	log.Debugf("Replica %s send Commit for consensus %s", lbft.options.ID, commit.Digest)
-<<<<<<< HEAD
 	lbft.broadcast(lbft.options.Chain, &Message{Type: MESSAGECOMMIT, Payload: utils.Serialize(commit)})
-=======
-	lbft.broadcast(core.fromChain, &Message{Type: MESSAGECOMMIT, Payload: utils.Serialize(commit)})
-	if core.fromChain != core.toChain {
-		lbft.broadcast(core.toChain, &Message{Type: MESSAGECOMMIT, Payload: utils.Serialize(commit)})
-	}
->>>>>>> 6fe5025e
 	lbft.recvCommit(commit)
 	return nil
 }
