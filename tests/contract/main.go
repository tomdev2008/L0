// Copyright (C) 2017, Beijing Bochen Technology Co.,Ltd.  All rights reserved.
//
// This file is part of L0
//
// The L0 is free software: you can redistribute it and/or modify
// it under the terms of the GNU General Public License as published by
// the Free Software Foundation, either version 3 of the License, or
// (at your option) any later version.
//
// The L0 is distributed in the hope that it will be useful,
// but WITHOUT ANY WARRANTY; without even the implied warranty of
// MERCHANTABILITY or FITNESS FOR A PARTICULAR PURPOSE.  See the
//
// GNU General Public License for more details.
//
// You should have received a copy of the GNU General Public License
// along with this program.  If not, see <http://www.gnu.org/licenses/>.

package main

import (
	"encoding/hex"
	"encoding/json"
	"fmt"
	"io/ioutil"
	"math/big"
	"net/http"
	"os"
	"strings"
	"time"

	"github.com/bocheninc/L0/components/crypto"
	"github.com/bocheninc/L0/components/plugins"
	"github.com/bocheninc/L0/components/utils"
	"github.com/bocheninc/L0/core/accounts"
	"github.com/bocheninc/L0/core/coordinate"
	"github.com/bocheninc/L0/core/types"
)

var (
	fromChain = []byte{0}
	toChain   = []byte{0}

	issuePriKeyHex = "496c663b994c3f6a8e99373c3308ee43031d7ea5120baf044168c95c45fbcf83"
	privkeyHex     = "596c663b994c3f6a8e99373c3308ee43031d7ea5120baf044168c95c45fbcf83"
	privkey, _     = crypto.HexToECDSA(privkeyHex)
	sender         = accounts.PublicKeyToAddress(*privkey.Public())

	senderAccount = "abc123"
	accountInfo   = map[string]string{
		"from_user": senderAccount,
		"to_user":   senderAccount,
	}

	txChan = make(chan *types.Transaction, 5)

	httpClient = &http.Client{
		Transport: &http.Transport{
			MaxIdleConnsPerHost: 100,
		},
		Timeout: time.Second * 500,
	}
	url = "http://localhost:8881"
)

// contract lang
type contractLang string

func (lang contractLang) ConvertInitTxType() uint32 {
	switch lang {
	case langLua:
		return types.TypeLuaContractInit
	case langJS:
		return types.TypeJSContractInit
	}
	return 0
}

const (
	langLua = "lua"
	langJS  = "js"
)

// contract config
type contractConf struct {
	path       string
	lang       contractLang
	isGlobal   bool
	initArgs   []string
	invokeArgs []string
}

func newContractConf(path string, lang contractLang, isGlobal bool, initArgs, invokeArgs []string) *contractConf {
	return &contractConf{
		path:       path,
		lang:       lang,
		isGlobal:   isGlobal,
		initArgs:   initArgs,
		invokeArgs: invokeArgs,
	}
}

var (
	voteLua = newContractConf(
		"./l0vote.lua",
		langLua,
		false,
		nil,
		[]string{"vote", "张三", "秦皇岛"})

	coinLua = newContractConf(
		"./l0coin.lua",
		langLua,
		false,
		nil,
		[]string{"transfer", "8ce1bb0858e71b50d603ebe4bec95b11d8833e68", "100"})
	//[]string{"testwrite", "8ce1bb0858e71b50d603ebe4bec95b11d8833e68", "100"})

	coinJS = newContractConf(
		"./l0coin.js",
		langJS,
		false,
		[]string{"hello", "world"},
		//[]string{"transfer", "8ce1bb0858e71b50d603ebe4bec95b11d8833e68", "100"})
		[]string{"testwrite", "8ce1bb0858e71b50d603ebe4bec95b11d8833e68", "100"})

	globalSetAccountLua = newContractConf(
		"./global.lua",
		langLua,
		true,
		nil,
		[]string{
			"SetGlobalState",
			"account." + senderAccount,
			fmt.Sprintf(`{"addr":"%s", "uid":"%s", "frozened":false}`, sender.String(), senderAccount),
		})

	securityPluginName = "security.so"
)

func main() {
	go sendTransaction()
	time.Sleep(1 * time.Microsecond)

	issueTX()
	//testSecurityContract()
	// deploySmartContractTX(coinJS)
	// time.Sleep(10 * time.Second)
	// execSmartContractTX(coinJS)

<<<<<<< HEAD
	time.Sleep(5 * time.Second)
=======
	ch := make(chan struct{})
	<-ch
>>>>>>> 20d89ad1
}

func httpPost(postForm string, resultHandler func(result map[string]interface{})) {
	req, _ := http.NewRequest("POST", url, strings.NewReader(postForm))
	req.Header.Set("Content-Type", "application/json")
	resp, err := httpClient.Do(req)
	if err != nil {
		panic(err)
	}
	defer resp.Body.Close()

	body, err := ioutil.ReadAll(resp.Body)
	if err != nil {
		panic(fmt.Errorf("Couldn't parse response body. %+v", err))
	}

	var result map[string]interface{}
	json.Unmarshal(body, &result)
	if resultHandler == nil {
		fmt.Println("http response:", result)
	} else {
		resultHandler(result)
	}
}

func sendTransaction() {
	for {
		select {
		case tx := <-txChan:
			fmt.Printf("hash: %s, type: %v, nonce: %v, amount: %v\n",
				tx.Hash().String(), tx.GetType(), tx.Nonce(), tx.Amount())

			httpPost(`{"id":1,"method":"Transaction.Broadcast","params":["`+hex.EncodeToString(tx.Serialize())+`"]}`, nil)
		}
	}
}

func issueTX() {
	issueKey, _ := crypto.HexToECDSA(issuePriKeyHex)
	nonce := 1
	issueSender := accounts.PublicKeyToAddress(*issueKey.Public())

	privateKey, _ := crypto.GenerateKey()
	accounts.PublicKeyToAddress(*privateKey.Public())
	tx := types.NewTransaction(
		coordinate.NewChainCoordinate(fromChain),
		coordinate.NewChainCoordinate(toChain),
		types.TypeIssue,
		uint32(nonce),
		issueSender,
		sender,
		0,
		big.NewInt(10e11),
		big.NewInt(1),
		uint32(time.Now().Unix()),
	)

	issueCoin := make(map[string]interface{})
	issueCoin["id"] = 0
	tx.Payload, _ = json.Marshal(issueCoin)
	tx.Meta, _ = json.Marshal(map[string]map[string]string{
		"account": accountInfo,
	})

	fmt.Println("issueSender address: ", issueSender.String(), " receriver: ", sender.String())
	sig, _ := issueKey.Sign(tx.SignHash().Bytes())
	tx.WithSignature(sig)
	txChan <- tx
}

func deploySmartContractTX(conf *contractConf) []byte {
	contractSpec := new(types.ContractSpec)
	contractSpec.ContractParams = conf.initArgs

	f, _ := os.Open(conf.path)
	buf, _ := ioutil.ReadAll(f)
	contractSpec.ContractCode = buf

	if !conf.isGlobal {
		var a accounts.Address
		pubBytes := []byte(sender.String() + string(buf))
		a.SetBytes(crypto.Keccak256(pubBytes[1:])[12:])
		contractSpec.ContractAddr = a.Bytes()
	}

	nonce := 1
	tx := types.NewTransaction(
		coordinate.NewChainCoordinate(fromChain),
		coordinate.NewChainCoordinate(toChain),
		conf.lang.ConvertInitTxType(),
		uint32(nonce),
		sender,
		accounts.NewAddress(contractSpec.ContractAddr),
		0,
		big.NewInt(1000),
		big.NewInt(0),
		uint32(time.Now().Unix()),
	)

	tx.Payload = utils.Serialize(contractSpec)

	sig, _ := privkey.Sign(tx.SignHash().Bytes())
	tx.WithSignature(sig)
	fmt.Println("> deploy ContractAddr:", accounts.NewAddress(contractSpec.ContractAddr).String())

	txChan <- tx
	return contractSpec.ContractAddr
}

func execSmartContractTX(conf *contractConf) {
	contractSpec := new(types.ContractSpec)
	contractSpec.ContractParams = conf.invokeArgs

	if !conf.isGlobal {
		f, _ := os.Open(conf.path)
		buf, _ := ioutil.ReadAll(f)

		var a accounts.Address
		pubBytes := []byte(sender.String() + string(buf))
		a.SetBytes(crypto.Keccak256(pubBytes[1:])[12:])

		contractSpec.ContractAddr = a.Bytes()
	}

	nonce := 2
	tx := types.NewTransaction(
		coordinate.NewChainCoordinate(fromChain),
		coordinate.NewChainCoordinate(toChain),
		types.TypeContractInvoke,
		uint32(nonce),
		sender,
		accounts.NewAddress(contractSpec.ContractAddr),
		0,
		big.NewInt(0),
		big.NewInt(0),
		uint32(time.Now().Unix()),
	)

	fmt.Println("> exe ContractAddr:", accounts.NewAddress(contractSpec.ContractAddr).String())
	tx.Payload = utils.Serialize(contractSpec)

	sig, _ := privkey.Sign(tx.SignHash().Bytes())
	tx.WithSignature(sig)
	txChan <- tx
}

func queryGlobalContract(key string) {
	form := `{"id": 2, "method": "Transaction.Query", "params":[{"ContractAddr":"","ContractParams":["` + key + `"]}]}`
	httpPost(form, func(result map[string]interface{}) {
		if result != nil {
			fmt.Printf("> query result: %s\n", result["result"])
		} else {
			fmt.Println("> query failed")
		}
	})
}

func deploySecurity() {
	nonce := 3
	tx := types.NewTransaction(
		coordinate.NewChainCoordinate(fromChain),
		coordinate.NewChainCoordinate(toChain),
		types.TypeSecurity,
		uint32(nonce),
		sender,
		accounts.Address{},
		0,
		big.NewInt(0),
		big.NewInt(0),
		uint32(time.Now().Unix()),
	)

	var pluginData plugins.Plugin
	pluginData.Name = securityPluginName
	pluginData.Code, _ = ioutil.ReadFile("./" + securityPluginName)
	tx.Payload = pluginData.Bytes()

	sig, _ := privkey.Sign(tx.SignHash().Bytes())
	tx.WithSignature(sig)

	txChan <- tx
}

func testSecurityContract() {
	issueTX()

	// global contract
	// deploySmartContractTX(globalSetAccountLua)

	time.Sleep(1 * time.Second)
	execSmartContractTX(globalSetAccountLua)

	// security contract
	time.Sleep(1 * time.Second)
	deploySecurity()

	time.Sleep(1 * time.Second)
	globalLua := newContractConf(
		"./global.lua",
		langLua,
		true,
		nil,
		[]string{"SetGlobalState", "securityContract", `"security.so"`})
	execSmartContractTX(globalLua)

	// query
	time.Sleep(6 * time.Second)
	queryGlobalContract("securityContract")

	time.Sleep(3 * time.Second)
}<|MERGE_RESOLUTION|>--- conflicted
+++ resolved
@@ -148,12 +148,8 @@
 	// time.Sleep(10 * time.Second)
 	// execSmartContractTX(coinJS)
 
-<<<<<<< HEAD
-	time.Sleep(5 * time.Second)
-=======
 	ch := make(chan struct{})
 	<-ch
->>>>>>> 20d89ad1
 }
 
 func httpPost(postForm string, resultHandler func(result map[string]interface{})) {
