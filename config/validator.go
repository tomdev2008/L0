--- conflicted
+++ resolved
@@ -33,9 +33,6 @@
 	if value := viper.GetInt("validator.txpool.txdelay"); value >= 0 {
 		config.TxPoolDelay = value
 	}
-<<<<<<< HEAD
-=======
 	config.SecurityPluginDir = pluginDir
->>>>>>> a8dce537
 	return config
 }