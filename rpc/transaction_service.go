--- conflicted
+++ resolved
@@ -150,23 +150,14 @@
 			}
 		}
 	})
-<<<<<<< HEAD
-
-	*reply = BroadcastReply{Result: &result, TransactionHash: tx.Hash()}
-=======
->>>>>>> a8dce537
 
 	if tp := tx.GetType(); tp == types.TypeLuaContractInit || tp == types.TypeJSContractInit || tp == types.TypeContractInvoke {
 		contractSpec := new(types.ContractSpec)
 		utils.Deserialize(tx.Payload, contractSpec)
-<<<<<<< HEAD
-		*reply.ContractAddr = utils.BytesToHex(contractSpec.ContractAddr)
-=======
 		contractAddr := utils.BytesToHex(contractSpec.ContractAddr)
 		*reply = BroadcastReply{Result: &result, ContractAddr: &contractAddr, TransactionHash: tx.Hash()}
 	} else {
 		*reply = BroadcastReply{Result: &result, TransactionHash: tx.Hash()}
->>>>>>> a8dce537
 	}
 
 	<-ch
